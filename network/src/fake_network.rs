--- conflicted
+++ resolved
@@ -26,15 +26,9 @@
     pub fn new(n_nodes: usize, config: FakeNetworkConfig) -> Self {
         let mut node_channels = HashMap::new();
         let mut nodes = Vec::new();
-<<<<<<< HEAD
-        for id in 1..n_nodes + 1 {
-            let (sender, receiver) = mpsc::channel();
-            node_channels.insert(id, sender);
-=======
         for id in 0..n_nodes {
             let (sender, receiver) = mpsc::channel(config.channel_buff_size);
             node_channels.insert(id, Arc::new(sender));
->>>>>>> 00ad41a3
             let node = FakeNode::new(id, receiver);
             nodes.push(node);
         }
@@ -109,15 +103,10 @@
 
 /// Represents a node in the FakeNetwork.
 pub struct FakeNode {
-<<<<<<< HEAD
-    pub id: PartyId,
-    pub receiver_channel: Receiver<Vec<u8>>,
-=======
     /// The id of the node.
     id: PartyId,
     /// The channel in which the party receives the messages.
     receiver_channel: Receiver<Vec<u8>>,
->>>>>>> 00ad41a3
 }
 
 impl FakeNode {
@@ -165,40 +154,26 @@
     #[test]
     fn test_fake_network_new() {
         let n_nodes = 5;
-<<<<<<< HEAD
-        let network: FakeNetwork = FakeNetwork::new(n_nodes);
-=======
         let config = FakeNetworkConfig::new(100);
         let network = FakeNetwork::new(n_nodes, config);
 
         let channels = network.node_channels.lock().unwrap();
->>>>>>> 00ad41a3
 
         assert_eq!(network.nodes.len(), n_nodes);
         assert_eq!(channels.len(), n_nodes);
 
         for i in 0..n_nodes {
-<<<<<<< HEAD
-            assert!(network.node_channels.contains_key(&(i + 1)));
-            assert!(network.node(i + 1).is_some());
-            assert_eq!(network.node(i + 1).unwrap().id(), i + 1);
-=======
             assert!(channels.contains_key(&i));
             assert!(network.node(i).is_some());
             assert_eq!(network.node(i).unwrap().id(), i);
->>>>>>> 00ad41a3
         }
     }
 
     #[tokio::test]
     async fn test_fake_network_send_and_receive() {
         let n_nodes = 3;
-<<<<<<< HEAD
-        let network: FakeNetwork = FakeNetwork::new(n_nodes);
-=======
         let config = FakeNetworkConfig::new(100);
         let mut network = FakeNetwork::new(n_nodes, config);
->>>>>>> 00ad41a3
 
         let sender_id = 1;
         let recipient_id = 2;
@@ -221,11 +196,7 @@
         let other_received_message_result = other_node1.receiver_channel.try_recv();
         assert!(other_received_message_result.is_err()); // Should be empty
 
-<<<<<<< HEAD
-        let other_node2 = network.node(3).unwrap();
-=======
         let other_node2 = network.node_mut(2).unwrap();
->>>>>>> 00ad41a3
         let other_received_message_result = other_node2.receiver_channel.try_recv();
         assert!(other_received_message_result.is_err()); // Should be empty
     }
@@ -233,13 +204,9 @@
     #[tokio::test]
     async fn test_fake_network_broadcast() {
         let n_nodes = 3;
-<<<<<<< HEAD
-        let network: FakeNetwork = FakeNetwork::new(n_nodes);
-=======
         let config = FakeNetworkConfig::new(100);
         let network = Arc::new(Mutex::new(FakeNetwork::new(n_nodes, config)));
 
->>>>>>> 00ad41a3
         let message = b"broadcast";
 
         let mut network = network.lock().await;
@@ -249,11 +216,7 @@
 
         // Verify all nodes received the message
         for i in 0..n_nodes {
-<<<<<<< HEAD
-            let node = network.node(i + 1).unwrap();
-=======
             let node = network.node_mut(i).unwrap();
->>>>>>> 00ad41a3
             let received_message_result = node.receiver_channel.try_recv();
             assert!(received_message_result.is_ok());
             assert_eq!(received_message_result.unwrap(), message.to_vec());
@@ -279,11 +242,7 @@
         let n_nodes = 2;
         let config = FakeNetworkConfig::new(100);
         // The network needs to be mutable to modify its `node_channels` HashMap
-<<<<<<< HEAD
-        let mut network: FakeNetwork = FakeNetwork::new(n_nodes);
-=======
         let network = Arc::new(Mutex::new(FakeNetwork::new(n_nodes, config)));
->>>>>>> 00ad41a3
 
         let recipient_id = 1;
         let message = b"test";
