--- conflicted
+++ resolved
@@ -1,17 +1,6 @@
-<<<<<<< HEAD
-use std::{collections::HashMap, sync::Arc};
-
-use async_trait::async_trait;
-use tokio::{
-    sync::mpsc::{self, Receiver, Sender},
-    sync::Mutex,
-    task::JoinSet,
-};
-=======
 use async_trait::async_trait;
 use futures::future::join_all;
 use tokio::sync::mpsc::{self, Receiver, Sender};
->>>>>>> d8b49f79
 
 use crate::{Network, NetworkError, Node, PartyId};
 
@@ -29,32 +18,18 @@
 impl FakeNetwork {
     /// Creates a new fake network for testing using the given number of nodes and configuration.
     pub fn new(n_nodes: usize, config: FakeNetworkConfig) -> (Self, Vec<Receiver<Vec<u8>>>) {
-<<<<<<< HEAD
-        let mut node_channels = HashMap::new();
-=======
         let mut node_channels = Vec::new();
->>>>>>> d8b49f79
         let mut nodes = Vec::new();
         let mut receivers = Vec::new();
         for id in 1..=n_nodes {
             let (sender, receiver) = mpsc::channel(config.channel_buff_size);
-<<<<<<< HEAD
-            node_channels.insert(id, Arc::new(sender));
-            let node = FakeNode::new(id);
-            nodes.push(node);
-=======
             node_channels.push(sender);
             nodes.push(FakeNode::new(id));
->>>>>>> d8b49f79
             receivers.push(receiver);
         }
         (
             Self {
-<<<<<<< HEAD
-                node_channels: Arc::new(Mutex::new(node_channels)),
-=======
                 node_channels,
->>>>>>> d8b49f79
                 config,
                 nodes,
             },
@@ -69,13 +44,6 @@
     type NetworkConfig = FakeNetworkConfig;
 
     async fn send(&self, recipient: PartyId, message: &[u8]) -> Result<usize, NetworkError> {
-<<<<<<< HEAD
-        let channels = self.node_channels.lock().await;
-        let node = channels.get(&recipient);
-
-        if node.is_none() {
-            return Err(NetworkError::PartyNotFound(recipient));
-=======
         if let Some(sender) = self.node_channels.get(recipient - 1) {
             sender
                 .send(message.to_vec())
@@ -84,7 +52,6 @@
             Ok(message.len())
         } else {
             Err(NetworkError::PartyNotFound(recipient))
->>>>>>> d8b49f79
         }
     }
 
@@ -97,17 +64,6 @@
     }
 
     async fn broadcast(&self, message: &[u8]) -> Result<usize, NetworkError> {
-<<<<<<< HEAD
-        let mut send_tasks = JoinSet::new();
-        let message_bytes = message.to_vec();
-        let channels = self.node_channels.lock().await;
-
-        for sender in channels.values() {
-            let bytes = message_bytes.clone();
-            let sender_clone = Arc::clone(sender);
-            send_tasks.spawn(async move { sender_clone.send(bytes).await });
-        }
-=======
         let msg = message.to_vec();
 
         let futures = self
@@ -116,7 +72,6 @@
             .map(|sender| sender.send(msg.clone()));
 
         let results = join_all(futures).await;
->>>>>>> d8b49f79
 
         if results.iter().any(|r| r.is_err()) {
             return Err(NetworkError::SendError);
@@ -141,15 +96,9 @@
 /// Represents a node in the FakeNetwork.
 pub struct FakeNode {
     /// The id of the node.
-<<<<<<< HEAD
-    pub id: PartyId,
-    // The channel in which the party receives the messages.
-    // pub receiver_channel: Receiver<Vec<u8>>,
-=======
     id: PartyId,
     // The channel in which the party receives the messages.
     //receiver_channel: Receiver<Vec<u8>>,
->>>>>>> d8b49f79
 }
 
 impl FakeNode {
@@ -157,11 +106,7 @@
     pub fn new(id: PartyId) -> Self {
         Self {
             id,
-<<<<<<< HEAD
-            // receiver_channel: receiver,
-=======
             //receiver_channel: receiver,
->>>>>>> d8b49f79
         }
     }
 }
@@ -204,22 +149,14 @@
         let config = FakeNetworkConfig::new(100);
         let (network, _) = FakeNetwork::new(n_nodes, config);
 
-<<<<<<< HEAD
-        let channels = network.node_channels.lock().await;
-=======
+
         let channels = network.node_channels.clone();
->>>>>>> d8b49f79
 
         assert_eq!(network.nodes.len(), n_nodes);
         assert_eq!(channels.len(), n_nodes);
 
-<<<<<<< HEAD
-        for i in 1..n_nodes + 1 {
-            assert!(channels.contains_key(&i));
-=======
         for i in 1..=n_nodes {
             assert!(channels.get(i - 1).is_some());
->>>>>>> d8b49f79
             assert!(network.node(i).is_some());
             assert_eq!(network.node(i).unwrap().id(), i);
         }
@@ -294,42 +231,6 @@
         //drop(sender);
     }
 
-<<<<<<< HEAD
-    #[tokio::test]
-    async fn test_network_error_on_send_failure() {
-        let n_nodes = 2;
-        let config = FakeNetworkConfig::new(100);
-        let (network, _) = FakeNetwork::new(n_nodes, config);
-        // The network needs to be mutable to modify its `node_channels` HashMap
-        let network = Arc::new(Mutex::new(network));
-
-        let recipient_id = 1;
-        let message = b"test";
-
-        // To simulate a send failure with an unbounded mpsc channel:
-        // The most direct way is to remove the recipient from the network's map.
-        let network = network.lock().await;
-
-        // This scope is necessary so that the variable channels is dropped and network is accessed again later
-        // without blocking the thread.
-        {
-            let mut channels = network.node_channels.lock().await;
-            let removed_recipient = channels.remove(&recipient_id);
-            assert!(removed_recipient.is_some(), "should exist for recipient_id");
-        }
-
-        // Now that the recipient is removed, the send should fail
-        let send_result = network.send(recipient_id, message).await;
-        assert!(
-            send_result.is_err(),
-            "Send should fail after sender is removed."
-        );
-        assert_eq!(
-            send_result.unwrap_err(),
-            NetworkError::PartyNotFound(recipient_id)
-        );
-    }
-=======
     // #[tokio::test]
     // async fn test_network_error_on_send_failure() {
     //     let n_nodes = 2;
@@ -364,5 +265,4 @@
     //         NetworkError::PartyNotFound(recipient_id)
     //     );
     // }
->>>>>>> d8b49f79
 }