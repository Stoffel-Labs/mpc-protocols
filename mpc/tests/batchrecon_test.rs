--- conflicted
+++ resolved
@@ -28,10 +28,6 @@
         let n = 4;
         let secrets: Vec<Fr> = vec![Fr::from(3u64), Fr::from(4u64)];
         let session_id = SessionId::new(ProtocolType::BatchRecon, 0);
-<<<<<<< HEAD
-
-=======
->>>>>>> df010666
         assert_eq!(secrets.len(), t + 1);
 
         // Step 0: Generate shares
