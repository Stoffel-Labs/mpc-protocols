--- conflicted
+++ resolved
@@ -12,37 +12,21 @@
     collections::HashMap, iter::zip, sync::atomic::AtomicUsize, sync::atomic::Ordering, sync::Arc,
     time::Duration, vec,
 };
-<<<<<<< HEAD
+use stoffelmpc_mpc::common::rbc::rbc::Avid;
 use stoffelmpc_mpc::common::share::shamir::NonRobustShamirShare;
-use stoffelmpc_mpc::common::SecretSharingScheme;
-use stoffelmpc_mpc::honeybadger::ran_dou_sha::messages::{
-    OutputMessage, RanDouShaMessage, RanDouShaMessageType, ReconstructionMessage,
-};
-use stoffelmpc_mpc::honeybadger::ran_dou_sha::{
-    self, RanDouShaError, RanDouShaNode, RanDouShaState,
-};
-use stoffelmpc_mpc::honeybadger::DoubleShamirShare;
-=======
-use stoffelmpc_mpc::common::rbc::rbc::Avid;
-use stoffelmpc_mpc::common::share::shamir::NonRobustShare;
 use stoffelmpc_mpc::common::{SecretSharingScheme, RBC};
 use stoffelmpc_mpc::honeybadger::ran_dou_sha::messages::{
-    InitMessage, OutputMessage, RanDouShaMessageType, ReconstructionMessage
+    OutputMessage, RanDouShaMessageType, ReconstructionMessage,
 };
 use stoffelmpc_mpc::honeybadger::ran_dou_sha::{RanDouShaError, RanDouShaNode, RanDouShaState};
-use stoffelmpc_mpc::honeybadger::WrappedMessage;
->>>>>>> 80f0c798
+use stoffelmpc_mpc::honeybadger::{DoubleShamirShare, WrappedMessage};
 use stoffelmpc_network::{Network, Node};
 use tokio::sync::{
     mpsc::{self},
     Mutex,
 };
-<<<<<<< HEAD
-use tracing::info;
-=======
 use tokio::task::JoinSet;
-use tracing::warn;
->>>>>>> 80f0c798
+use tracing::{info, warn};
 
 #[tokio::test]
 async fn test_init_reconstruct_flow() {
@@ -68,13 +52,8 @@
 
     // create randousha nodes
     let mut randousha_nodes = vec![];
-<<<<<<< HEAD
     for (i, sender_ch) in (0..n_parties).zip(sender_channels) {
-        randousha_nodes.push(initialize_node(i + 1, sender_ch));
-=======
-    for i in 0..n_parties {
-        randousha_nodes.push(initialize_node(i + 1, n_parties, threshold));
->>>>>>> 80f0c798
+        randousha_nodes.push(initialize_node(i + 1, n_parties, degree_t, sender_ch));
     }
 
     let mut sender = randousha_nodes.get(sender_id - 1).unwrap().clone();
@@ -167,13 +146,8 @@
 
     // create randousha nodes
     let mut randousha_nodes = vec![];
-<<<<<<< HEAD
     for (i, sender_ch) in (0..n_parties).zip(sender_channels) {
-        randousha_nodes.push(initialize_node(i + 1, sender_ch));
-=======
-    for i in 1..=n_parties {
-        randousha_nodes.push(initialize_node(i, n_parties, threshold));
->>>>>>> 80f0c798
+        randousha_nodes.push(initialize_node(i + 1, n_parties, threshold, sender_ch));
     }
 
     // receiver id receives reconstruct messages from other party
@@ -193,22 +167,6 @@
     }
 
     // check all parties received OutputMessage Ok sent by the receiver of the ReconstructionMessage
-<<<<<<< HEAD
-    for party in network.parties() {
-        let received_message = receivers[party.id() - 1].try_recv().unwrap();
-        let deseralized_msg: RanDouShaMessage =
-            bincode::deserialize(received_message.as_slice()).unwrap();
-        let msg_type = deseralized_msg.msg_type;
-        let payload = deseralized_msg.payload;
-
-        let reconstruct_msg: OutputMessage =
-            ark_serialize::CanonicalDeserialize::deserialize_compressed(payload.as_slice())
-                .expect("Should be able to deseralize the message");
-
-        assert!(msg_type == RanDouShaMessageType::OutputMessage);
-        assert!(reconstruct_msg.sender_id == receiver_id);
-        assert!(reconstruct_msg.msg);
-=======
     let mut set = JoinSet::new();
     for party in network.parties() {
         let mut receiver = receivers.remove(0);
@@ -247,7 +205,6 @@
                 }
             }
         });
->>>>>>> 80f0c798
     }
 
     // check the store
@@ -276,11 +233,8 @@
     let degree_t = 3;
     let degree_2t = 6;
 
-<<<<<<< HEAD
     let (sender_ch, _receiver_ch) = mpsc::channel(128);
 
-=======
->>>>>>> 80f0c798
     let ids: Vec<usize> = network.parties().iter().map(|p| p.id()).collect();
     // receiver id receives recconstruct messages from other party
     let receiver_id = threshold + 2;
@@ -292,31 +246,18 @@
             .unwrap();
     // ri_2t created by each party i
     let shares_ri_2t =
-<<<<<<< HEAD
         NonRobustShamirShare::compute_shares(secret_2t, n_parties, degree_2t, Some(&ids), &mut rng)
-            .unwrap();
-
-    // create receiver randousha node
-    let mut randousha_node: RanDouShaNode<Fr> = RanDouShaNode {
-        id: receiver_id,
-        store: Arc::new(Mutex::new(HashMap::new())),
-        output_sender: sender_ch,
-    };
-    // receiver nodes received t+1 ReconstructionMessage
-=======
-        NonRobustShare::compute_shares(secret_2t, n_parties, degree_2t, Some(&ids), &mut rng)
             .unwrap();
     // initialize RanDouShaNode
     let mut randousha_nodes = vec![];
     for i in 1..=n_parties {
-        randousha_nodes.push(initialize_node(i, n_parties, threshold));
+        randousha_nodes.push(initialize_node(i, n_parties, threshold, sender_ch.clone()));
     }
 
     // receiver randousha node
     let mut randousha_node = randousha_nodes.get(receiver_id - 1).unwrap().clone();
 
     // Send 2t+1 reconstruction messages to the receiver node
->>>>>>> 80f0c798
     for i in 0..2 * threshold + 1 {
         let rec_msg =
             ReconstructionMessage::new(i + 1, shares_ri_t[i].clone(), shares_ri_2t[i].clone());
@@ -327,23 +268,6 @@
     }
 
     // check all parties received OutputMessage Ok sent by the receiver of the ReconstructionMessage
-<<<<<<< HEAD
-    for party in network.parties() {
-        let received_message = receivers[party.id() - 1].try_recv().unwrap();
-        let deseralized_msg: RanDouShaMessage =
-            bincode::deserialize(received_message.as_slice()).unwrap();
-        let msg_type = deseralized_msg.msg_type;
-        let payload = deseralized_msg.payload;
-
-        let reconstruct_msg: OutputMessage =
-            ark_serialize::CanonicalDeserialize::deserialize_compressed(payload.as_slice())
-                .expect("Should be able to deseralize the message");
-
-        assert!(msg_type == RanDouShaMessageType::OutputMessage);
-        assert!(reconstruct_msg.sender_id == receiver_id);
-        // msg should be false causing by mismatch randoms
-        assert!(reconstruct_msg.msg == false);
-=======
     let mut set = JoinSet::new();
     for party in network.parties() {
         let mut receiver = receivers.remove(0);
@@ -386,7 +310,6 @@
 
     while let Some(res) = set.join_next().await {
         res.expect("Task panicked");
->>>>>>> 80f0c798
     }
 
     // check the store
@@ -420,9 +343,7 @@
     let mut randousha_node: RanDouShaNode<Fr> = RanDouShaNode {
         id: receiver_id,
         store: Arc::new(Mutex::new(HashMap::new())),
-<<<<<<< HEAD
         output_sender: sender_ch,
-=======
         rbc: Avid::new(
             receiver_id as u32,
             n_parties as u32,
@@ -430,7 +351,6 @@
             threshold as u32 + 1,
         )
         .unwrap(),
->>>>>>> 80f0c798
     };
 
     // call init_handler to create random share
@@ -545,14 +465,8 @@
     info!("channels created");
 
     // create randousha nodes
-<<<<<<< HEAD
-    let randousha_nodes = create_nodes(n_parties, sender_channels);
+    let randousha_nodes = create_nodes(n_parties, sender_channels, degree_t);
     let (fin_send, mut fin_recv) = mpsc::channel::<(usize, Vec<DoubleShamirShare<Fr>>)>(100);
-=======
-    let randousha_nodes = create_nodes(n_parties, threshold);
-    let (fin_send, mut fin_recv) =
-        mpsc::channel::<(usize, (Vec<NonRobustShare<Fr>>, Vec<NonRobustShare<Fr>>))>(100);
->>>>>>> 80f0c798
     // spawn tasks to process received messages
     let _set = spawn_receiver_tasks(
         randousha_nodes.clone(),
@@ -575,14 +489,9 @@
     )
     .await;
 
-<<<<<<< HEAD
     info!("nodes initialized");
 
     let mut final_results = HashMap::<usize, Vec<DoubleShamirShare<Fr>>>::new();
-=======
-    let mut final_results =
-        HashMap::<usize, (Vec<NonRobustShare<Fr>>, Vec<NonRobustShare<Fr>>)>::new();
->>>>>>> 80f0c798
     while let Some((id, final_shares)) = fin_recv.recv().await {
         final_results.insert(id, final_shares);
         if final_results.len() == n_parties {
@@ -636,11 +545,7 @@
     }
 
     // create randousha nodes
-<<<<<<< HEAD
-    let randousha_nodes = create_nodes(n_parties, sender_channels);
-=======
-    let randousha_nodes = create_nodes(n_parties, threshold);
->>>>>>> 80f0c798
+    let randousha_nodes = create_nodes(n_parties, sender_channels, degree_t);
 
     let (fin_send, mut fin_recv) = mpsc::channel::<(usize, Vec<DoubleShamirShare<Fr>>)>(100);
 
@@ -710,7 +615,6 @@
             secrets[idx_mod] + id_fr.pow([0, 0, 0, 2]) * n_shares_t[j][idx_mod].share[0];
     }
 
-<<<<<<< HEAD
     let mut sender_channels = Vec::new();
     let mut receiver_channels = Vec::new();
     for _ in 0..n_parties {
@@ -718,10 +622,7 @@
         sender_channels.push(sender);
         receiver_channels.push(receiver);
     }
-    let randousha_nodes = create_nodes(n_parties, sender_channels);
-=======
-    let randousha_nodes = create_nodes(n_parties, threshold);
->>>>>>> 80f0c798
+    let randousha_nodes = create_nodes(n_parties, sender_channels, degree_t);
 
     let (fin_send, mut fin_recv) = mpsc::channel::<(usize, Vec<DoubleShamirShare<Fr>>)>(100);
 
