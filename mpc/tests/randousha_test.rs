--- conflicted
+++ resolved
@@ -14,7 +14,6 @@
     time::Duration, vec,
 };
 use stoffelmpc_mpc::common::rbc::rbc::Avid;
-<<<<<<< HEAD
 use stoffelmpc_mpc::common::{SecretSharingScheme, RBC};
 use stoffelmpc_mpc::honeybadger::double_share::DoubleShamirShare;
 use stoffelmpc_mpc::honeybadger::ran_dou_sha::messages::{
@@ -25,22 +24,6 @@
 use tokio::sync::mpsc::{self};
 use tokio::task::JoinSet;
 use tracing::{info, warn};
-=======
-use stoffelmpc_mpc::common::share::shamir::NonRobustShare;
-use stoffelmpc_mpc::common::{SecretSharingScheme, RBC};
-use stoffelmpc_mpc::honeybadger::ran_dou_sha::messages::{
-    InitMessage, OutputMessage, RanDouShaMessageType, ReconstructionMessage
-};
-use stoffelmpc_mpc::honeybadger::ran_dou_sha::{RanDouShaError, RanDouShaNode, RanDouShaState};
-use stoffelmpc_mpc::honeybadger::WrappedMessage;
-use stoffelmpc_network::{Network, Node};
-use tokio::sync::{
-    mpsc::{self},
-    Mutex,
-};
-use tokio::task::JoinSet;
-use tracing::warn;
->>>>>>> b9a52d9e
 
 #[tokio::test]
 async fn test_init_reconstruct_flow() {
@@ -65,7 +48,6 @@
 
     // create randousha nodes
     let mut randousha_nodes = vec![];
-<<<<<<< HEAD
     for (i, sender_ch) in (0..n_parties).zip(sender_channels) {
         randousha_nodes.push(initialize_node(
             i,
@@ -74,10 +56,6 @@
             threshold + 1,
             sender_ch,
         ));
-=======
-    for i in 0..n_parties {
-        randousha_nodes.push(initialize_node(i + 1, n_parties, threshold));
->>>>>>> b9a52d9e
     }
 
     let mut sender = randousha_nodes.get(sender_id).unwrap().clone();
@@ -92,7 +70,6 @@
         .await
         .unwrap();
 
-<<<<<<< HEAD
     for i in 0..n_parties {
         // check only designated parties are receiving messages
         if i >= threshold + 1 && i < n_parties {
@@ -105,27 +82,6 @@
 
             let msg_type = rdsmsg.msg_type;
             assert!(matches!(rdsmsg.payload, RanDouShaPayload::Reconstruct(_)));
-=======
-    for party in network.parties() {
-        // check only designated parties are receiving messages
-        if party.id() > params.threshold + 1 && party.id() <= params.n_parties {
-            let received_message = receivers[party.id() - 1].try_recv().unwrap();
-            let wrapped: WrappedMessage = bincode::deserialize(&received_message).unwrap();
-            let rdsmsg = match wrapped {
-                WrappedMessage::RanDouSha(ran_dou_sha_message) => ran_dou_sha_message,
-                WrappedMessage::Rbc(_) => todo!(),
-                WrappedMessage::BatchRecon(_) => todo!(),
-            };
-
-            let msg_type = rdsmsg.msg_type;
-            let payload = rdsmsg.payload;
-
-            // check all the assertions
-            let reconstruct_msg: ReconstructionMessage<Fr> =
-                ark_serialize::CanonicalDeserialize::deserialize_compressed(payload.as_slice())
-                    .expect("Should be able to deseralize the message");
-
->>>>>>> b9a52d9e
             assert!(msg_type == RanDouShaMessageType::ReconstructMessage);
         }
         // check that rest does not receive messages
@@ -184,7 +140,6 @@
 
     // initialize RanDouShaNode
     let mut randousha_nodes = vec![];
-<<<<<<< HEAD
     for (i, sender_ch) in (0..n_parties).zip(sender_channels) {
         randousha_nodes.push(initialize_node(
             i,
@@ -193,10 +148,6 @@
             threshold + 1,
             sender_ch,
         ));
-=======
-    for i in 1..=n_parties {
-        randousha_nodes.push(initialize_node(i, n_parties, threshold));
->>>>>>> b9a52d9e
     }
 
     // receiver id receives reconstruct messages from other party
@@ -227,15 +178,9 @@
 
     // check all parties received OutputMessage Ok sent by the receiver of the ReconstructionMessage
     let mut set = JoinSet::new();
-<<<<<<< HEAD
     for i in 0..n_parties {
         let mut receiver = receivers.remove(0);
         let randousha_node = randousha_nodes[i].clone();
-=======
-    for party in network.parties() {
-        let mut receiver = receivers.remove(0);
-        let randousha_node = randousha_nodes[party.id() - 1].clone();
->>>>>>> b9a52d9e
         let net = Arc::clone(&network);
         let receiver_id = receiver_id; // capture from outer scope
 
@@ -249,7 +194,6 @@
                 match wrapped {
                     WrappedMessage::RanDouSha(msg) => {
                         if msg.msg_type == RanDouShaMessageType::OutputMessage {
-<<<<<<< HEAD
                             assert_eq!(msg.sender_id, receiver_id);
                             assert!(matches!(msg.payload, RanDouShaPayload::Output(true)));
                             return; // we're done for this party
@@ -261,26 +205,6 @@
                         }
                     }
                     _ => continue,
-=======
-                            let output_msg: OutputMessage =
-                                ark_serialize::CanonicalDeserialize::deserialize_compressed(
-                                    msg.payload.as_slice(),
-                                )
-                                .expect("Should be able to deserialize OutputMessage");
-
-                            assert_eq!(output_msg.sender_id, receiver_id);
-                            assert!(output_msg.msg);
-                            return; // we're done for this party
-                        }
-                    }
-                    WrappedMessage::Rbc(_) => {
-                        if let Err(e) = randousha_node.rbc.process(received, Arc::clone(&net)).await
-                        {
-                            warn!("Rbc processing error: {e}");
-                        }
-                    }
-                    WrappedMessage::BatchRecon(_) => continue,
->>>>>>> b9a52d9e
                 }
             }
         });
@@ -312,12 +236,8 @@
     let degree_t = 3;
     let degree_2t = 6;
 
-<<<<<<< HEAD
     let (sender_ch, _receiver_ch) = mpsc::channel(128);
 
-=======
-    let ids: Vec<usize> = network.parties().iter().map(|p| p.id()).collect();
->>>>>>> b9a52d9e
     // receiver id receives recconstruct messages from other party
     let receiver_id = threshold + 2;
 
@@ -327,7 +247,6 @@
         NonRobustShare::compute_shares(secret, n_parties, degree_t, None, &mut rng).unwrap();
     // ri_2t created by each party i
     let shares_ri_2t =
-<<<<<<< HEAD
         NonRobustShare::compute_shares(secret_2t, n_parties, degree_2t, None, &mut rng).unwrap();
     // initialize RanDouShaNode
     let mut randousha_nodes = vec![];
@@ -358,23 +277,6 @@
             session_id,
             RanDouShaPayload::Reconstruct(bytes_rec_message),
         );
-=======
-        NonRobustShare::compute_shares(secret_2t, n_parties, degree_2t, Some(&ids), &mut rng)
-            .unwrap();
-    // initialize RanDouShaNode
-    let mut randousha_nodes = vec![];
-    for i in 1..=n_parties {
-        randousha_nodes.push(initialize_node(i, n_parties, threshold));
-    }
-
-    // receiver randousha node
-    let mut randousha_node = randousha_nodes.get(receiver_id - 1).unwrap().clone();
-
-    // Send 2t+1 reconstruction messages to the receiver node
-    for i in 0..2 * threshold + 1 {
-        let rec_msg =
-            ReconstructionMessage::new(i + 1, shares_ri_t[i].clone(), shares_ri_2t[i].clone());
->>>>>>> b9a52d9e
         randousha_node
             .reconstruction_handler(rds_message, Arc::clone(&network))
             .await
@@ -383,15 +285,9 @@
 
     // check all parties received OutputMessage Ok sent by the receiver of the ReconstructionMessage
     let mut set = JoinSet::new();
-<<<<<<< HEAD
     for i in 0..n_parties {
         let mut receiver = receivers.remove(0);
         let randousha_node = randousha_nodes[i].clone();
-=======
-    for party in network.parties() {
-        let mut receiver = receivers.remove(0);
-        let randousha_node = randousha_nodes[party.id() - 1].clone();
->>>>>>> b9a52d9e
         let net = Arc::clone(&network);
         let receiver_id = receiver_id;
 
@@ -405,7 +301,6 @@
                 match wrapped {
                     WrappedMessage::RanDouSha(msg) => {
                         if msg.msg_type == RanDouShaMessageType::OutputMessage {
-<<<<<<< HEAD
                             assert_eq!(msg.sender_id, receiver_id);
                             assert!(matches!(msg.payload, RanDouShaPayload::Output(false)));
                             return;
@@ -417,26 +312,6 @@
                         }
                     }
                     _ => continue,
-=======
-                            let output_msg: OutputMessage =
-                                ark_serialize::CanonicalDeserialize::deserialize_compressed(
-                                    msg.payload.as_slice(),
-                                )
-                                .expect("Should be able to deserialize OutputMessage");
-
-                            assert_eq!(output_msg.sender_id, receiver_id);
-                            assert!(!output_msg.msg); // mismatch => false
-                            return;
-                        }
-                    }
-                    WrappedMessage::Rbc(_) => {
-                        if let Err(e) = randousha_node.rbc.process(received, Arc::clone(&net)).await
-                        {
-                            warn!("Rbc processing error: {e}");
-                        }
-                    }
-                    WrappedMessage::BatchRecon(_) => continue,
->>>>>>> b9a52d9e
                 }
             }
         });
@@ -453,13 +328,8 @@
         .lock()
         .await
         .clone();
-<<<<<<< HEAD
     assert_eq!(store.received_r_shares_degree_t.len(), n_parties);
     assert_eq!(store.received_r_shares_degree_2t.len(), n_parties);
-=======
-    assert_eq!(store.received_r_shares_degree_t.len(), 2 * threshold + 1);
-    assert_eq!(store.received_r_shares_degree_2t.len(), 2 * threshold + 1);
->>>>>>> b9a52d9e
     assert_eq!(store.received_ok_msg.len(), 0);
     assert_eq!(store.state, RanDouShaState::Reconstruction);
 }
@@ -479,23 +349,8 @@
     let (sender_ch, _receiver_ch) = mpsc::channel(128);
 
     // create receiver randousha node
-<<<<<<< HEAD
     let mut randousha_node: RanDouShaNode<Fr, Avid> =
         RanDouShaNode::new(receiver_id, sender_ch, n_parties, threshold, threshold + 1).unwrap();
-=======
-    let mut randousha_node: RanDouShaNode<Fr> = RanDouShaNode {
-        id: receiver_id,
-        store: Arc::new(Mutex::new(HashMap::new())),
-        rbc: Avid::new(
-            receiver_id as u32,
-            n_parties as u32,
-            threshold as u32,
-            threshold as u32 + 1,
-        )
-        .unwrap(),
-    };
-
->>>>>>> b9a52d9e
     // call init_handler to create random share
     randousha_node
         .init(
@@ -603,14 +458,8 @@
     info!("channels created");
 
     // create randousha nodes
-<<<<<<< HEAD
     let randousha_nodes = create_nodes(n_parties, sender_channels, threshold, threshold + 1);
     let (fin_send, mut fin_recv) = mpsc::channel::<(usize, Vec<DoubleShamirShare<Fr>>)>(100);
-=======
-    let randousha_nodes = create_nodes(n_parties, threshold);
-    let (fin_send, mut fin_recv) =
-        mpsc::channel::<(usize, (Vec<NonRobustShare<Fr>>, Vec<NonRobustShare<Fr>>))>(100);
->>>>>>> b9a52d9e
     // spawn tasks to process received messages
     let _set = spawn_receiver_tasks(
         randousha_nodes.clone(),
@@ -632,14 +481,9 @@
     )
     .await;
 
-<<<<<<< HEAD
     info!("nodes initialized");
 
     let mut final_results = HashMap::<usize, Vec<DoubleShamirShare<Fr>>>::new();
-=======
-    let mut final_results =
-        HashMap::<usize, (Vec<NonRobustShare<Fr>>, Vec<NonRobustShare<Fr>>)>::new();
->>>>>>> b9a52d9e
     while let Some((id, final_shares)) = fin_recv.recv().await {
         final_results.insert(id, final_shares);
         if final_results.len() == 10 {
@@ -693,11 +537,7 @@
     }
 
     // create randousha nodes
-<<<<<<< HEAD
     let randousha_nodes = create_nodes(n_parties, sender_channels, threshold, threshold + 1);
-=======
-    let randousha_nodes = create_nodes(n_parties, threshold);
->>>>>>> b9a52d9e
 
     let (fin_send, mut fin_recv) = mpsc::channel::<(usize, Vec<DoubleShamirShare<Fr>>)>(100);
 
@@ -766,7 +606,6 @@
             secrets[idx_mod] + id_fr.pow([0, 0, 0, 2]) * n_shares_t[j][idx_mod].share[0];
     }
 
-<<<<<<< HEAD
     let mut sender_channels = Vec::new();
     let mut receiver_channels = Vec::new();
     for _ in 0..n_parties {
@@ -775,10 +614,6 @@
         receiver_channels.push(receiver);
     }
     let randousha_nodes = create_nodes(n_parties, sender_channels, threshold, threshold + 1);
-=======
-    let randousha_nodes = create_nodes(n_parties, threshold);
->>>>>>> b9a52d9e
-
     let (fin_send, mut fin_recv) = mpsc::channel::<(usize, Vec<DoubleShamirShare<Fr>>)>(100);
 
     // Keep track of aborts
