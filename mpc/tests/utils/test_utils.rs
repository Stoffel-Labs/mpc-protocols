--- conflicted
+++ resolved
@@ -2,7 +2,6 @@
 use ark_ff::{FftField, UniformRand};
 use ark_std::test_rng;
 use once_cell::sync::Lazy;
-<<<<<<< HEAD
 use std::collections::HashMap;
 use std::marker::PhantomData;
 use std::{sync::atomic::AtomicUsize, sync::atomic::Ordering, sync::Arc, vec};
@@ -20,19 +19,6 @@
 use tracing::warn;
 
 use stoffelmpc_mpc::honeybadger::ran_dou_sha::{RanDouShaError, RanDouShaNode, RanDouShaState};
-=======
-use stoffelmpc_mpc::honeybadger::WrappedMessage;
-use std::{
-    collections::HashMap, sync::atomic::AtomicUsize, sync::atomic::Ordering, sync::Arc, vec,
-};
-use stoffelmpc_mpc::common::rbc::rbc::Avid;
-use stoffelmpc_mpc::common::share::shamir::NonRobustShare;
-use stoffelmpc_mpc::common::{SecretSharingScheme, RBC};
-use tracing::warn;
-
-use stoffelmpc_mpc::honeybadger::ran_dou_sha::messages::InitMessage;
-use stoffelmpc_mpc::honeybadger::ran_dou_sha::{RanDouShaError, RanDouShaNode, RanDouShaParams};
->>>>>>> b9a52d9e
 use stoffelmpc_network::fake_network::{FakeNetwork, FakeNetworkConfig};
 use stoffelmpc_network::{ClientId, Network, NetworkError};
 use tokio::sync::mpsc::{self, Receiver, Sender};
@@ -47,7 +33,6 @@
 pub async fn setup_network_and_parties<T: RBC, N: Network>(
     n: usize,
     t: usize,
-<<<<<<< HEAD
     k: usize,
     buffer_size: usize,
 ) -> Result<(Vec<T>, Arc<FakeNetwork>, Vec<mpsc::Receiver<Vec<u8>>>), RbcError> {
@@ -112,19 +97,6 @@
     let (network, receivers, client_recv) = FakeNetwork::new(n, Some(clientid), config);
     let network = Arc::new(network);
     (network, receivers, client_recv)
-=======
-    session_id: usize,
-) -> (RanDouShaParams, Arc<FakeNetwork>, Vec<Receiver<Vec<u8>>>) {
-    let config = FakeNetworkConfig::new(500);
-    let (network, receivers) = FakeNetwork::new(n, config);
-    let network = Arc::new(network);
-    let params = RanDouShaParams {
-        session_id,
-        n_parties: n,
-        threshold: t,
-    };
-    (params, network, receivers)
->>>>>>> b9a52d9e
 }
 
 pub fn get_reconstruct_input(
@@ -169,7 +141,6 @@
     return (secrets, n_shares_t, n_shares_2t);
 }
 
-<<<<<<< HEAD
 pub fn initialize_node(
     node_id: usize,
     n: usize,
@@ -190,21 +161,6 @@
     (0..n_parties)
         .zip(senders)
         .map(|(id, sender)| Arc::new(Mutex::new(initialize_node(id, n_parties, t, k, sender))))
-=======
-pub fn initialize_node(node_id: usize, n: usize, t: usize) -> RanDouShaNode<Fr> {
-    let rbc = Avid::new((node_id -1) as u32, n as u32, t as u32, (t as u32) + 1).unwrap();
-    RanDouShaNode {
-        id: node_id,
-        store: Arc::new(Mutex::new(HashMap::new())),
-        rbc,
-    }
-}
-
-/// Initializes all RanDouSha nodes and returns them wrapped in `Arc<Mutex<_>>`.
-pub fn create_nodes(n_parties: usize, t: usize) -> Vec<Arc<Mutex<RanDouShaNode<Fr>>>> {
-    (1..=n_parties)
-        .map(|id| Arc::new(Mutex::new(initialize_node(id, n_parties, t))))
->>>>>>> b9a52d9e
         .collect()
 }
 
@@ -213,11 +169,7 @@
     nodes: &[Arc<Mutex<RanDouShaNode<Fr, Avid>>>],
     n_shares_t: &[Vec<NonRobustShare<Fr>>],
     n_shares_2t: &[Vec<NonRobustShare<Fr>>],
-<<<<<<< HEAD
     session_id: SessionId,
-=======
-    params: &RanDouShaParams,
->>>>>>> b9a52d9e
     network: Arc<FakeNetwork>,
 ) {
     assert!(nodes.len() == n_shares_t.len());
@@ -261,14 +213,8 @@
 pub fn spawn_receiver_tasks(
     nodes: Vec<Arc<Mutex<RanDouShaNode<Fr, Avid>>>>,
     mut receivers: Vec<Receiver<Vec<u8>>>,
-<<<<<<< HEAD
     network: Arc<FakeNetwork>,
     fin_send: mpsc::Sender<(usize, Vec<DoubleShamirShare<Fr>>)>,
-=======
-    params: RanDouShaParams,
-    network: Arc<FakeNetwork>,
-    fin_send: mpsc::Sender<(usize, (Vec<NonRobustShare<Fr>>, Vec<NonRobustShare<Fr>>))>,
->>>>>>> b9a52d9e
     abort_counter: Option<Arc<AtomicUsize>>,
 ) -> JoinSet<()> {
     let mut set = JoinSet::new();
@@ -290,7 +236,6 @@
                         continue;
                     }
                 };
-<<<<<<< HEAD
                 // Match the message type and route it appropriately
                 match &wrapped {
                     WrappedMessage::RanDouSha(rds) => {
@@ -310,24 +255,6 @@
                                     fin_send.send((node.id, final_shares)).await.unwrap();
                                 }
                             }
-=======
-
-                // Match the message type and route it appropriately
-                match &wrapped {
-                    WrappedMessage::RanDouSha(_) => {
-                        let result = randousha_node
-                            .lock()
-                            .await
-                            .process(&wrapped, &params, Arc::clone(&net_clone))
-                            .await;
-
-                        match result {
-                            Ok(Some(final_shares)) => {
-                                let id = randousha_node.lock().await.id;
-                                fin_send.send((id, final_shares)).await.unwrap();
-                            }
-                            Ok(None) => {}
->>>>>>> b9a52d9e
                             Err(RanDouShaError::Abort) => {
                                 let id = randousha_node.lock().await.id;
                                 println!("RanDouSha aborted by node {id}");
@@ -342,10 +269,7 @@
                                     "Party {} encountered SendError (ignored)",
                                     randousha_node.lock().await.id
                                 );
-<<<<<<< HEAD
                                 continue;
-=======
->>>>>>> b9a52d9e
                             }
                             Err(e) => {
                                 panic!(
@@ -355,30 +279,18 @@
                             }
                         }
                     }
-<<<<<<< HEAD
                     WrappedMessage::Rbc(msg) => {
-=======
-                    WrappedMessage::Rbc(_) => {
->>>>>>> b9a52d9e
                         if let Err(e) = randousha_node
                             .lock()
                             .await
                             .rbc
-<<<<<<< HEAD
                             .process(msg.clone(), Arc::clone(&net_clone))
-=======
-                            .process(msg_bytes, Arc::clone(&net_clone))
->>>>>>> b9a52d9e
                             .await
                         {
                             warn!("Rbc processing error: {e}");
                         }
                     }
-<<<<<<< HEAD
                     _ => todo!(),
-=======
-                    WrappedMessage::BatchRecon(_) => todo!(),
->>>>>>> b9a52d9e
                 }
             }
         });
