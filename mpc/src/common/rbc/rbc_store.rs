use serde::{Deserialize, Serialize};
use sha2::{Digest, Sha256};
use std::collections::{HashMap, HashSet};
use std::fmt;
use std::sync::Arc;
use tokio::sync::Notify;

/// Generic message type used in Reliable Broadcast (RBC) communication.
<<<<<<< HEAD
#[derive(Clone, Serialize, Deserialize)]
=======
#[derive(Clone, Serialize, Deserialize, Debug)]
>>>>>>> 80f0c798
pub struct Msg {
    pub sender_id: u32,           // ID of the sender node
    pub session_id: u32,          // Unique session ID for each broadcast instance
    pub round_id: u32,            //Round ID
    pub payload: Vec<u8>, // Actual data being broadcasted (e.g., bytes of a secret or message)
    pub metadata: Vec<u8>, // info related to the message shared
    pub msg_type: GenericMsgType, // Type of message like INIT, ECHO, or READY
    pub msg_len: usize,   // length of the original message
}

fn hash_message(message: &[u8]) -> Vec<u8> {
    Sha256::digest(message).to_vec()
}

impl Msg {
    /// Constructor to create a new message.
    pub fn new(
        sender_id: u32,
        session_id: u32,
        round_id: u32,
        payload: Vec<u8>,
        metadata: Vec<u8>,
        msg_type: GenericMsgType,
        msg_len: usize,
    ) -> Self {
        Msg {
            sender_id,
            session_id,
            round_id,
            payload,
            metadata,
            msg_type,
            msg_len,
        }
    }
}
#[derive(Debug, Clone, Serialize, Deserialize)]
pub enum GenericMsgType {
    Bracha(MsgType),
    Avid(MsgTypeAvid),
    ABA(MsgTypeAba),
    Acs(MsgTypeAcs),
}
// Implement Display for GenericMsgType
impl fmt::Display for GenericMsgType {
    fn fmt(&self, f: &mut fmt::Formatter<'_>) -> fmt::Result {
        match *self {
            GenericMsgType::Bracha(ref msg) => write!(f, "Bracha({})", msg),
            GenericMsgType::Avid(ref msg) => write!(f, "Avid({})", msg),
            GenericMsgType::ABA(ref msg) => write!(f, "ABA({})", msg),
            GenericMsgType::Acs(ref msg) => write!(f, "ACS({})", msg),
        }
    }
}

///--------------------------Bracha RBC--------------------------
/// Enum to interpret message types in Bracha's protocol.
#[derive(Debug, Clone, Serialize, Deserialize)]
pub enum MsgType {
    Init,
    Echo,
    Ready,
    Unknown(String),
}
// Implement Display for MsgType
impl fmt::Display for MsgType {
    fn fmt(&self, f: &mut fmt::Formatter<'_>) -> fmt::Result {
        match *self {
            MsgType::Init => write!(f, "Init"),
            MsgType::Echo => write!(f, "Echo"),
            MsgType::Ready => write!(f, "Ready"),
            MsgType::Unknown(ref s) => write!(f, "Unknown({})", s),
        }
    }
}

/// Stores the internal state for each RBC session at a party.
/// Bracha's RBC involves thresholds for ECHO and READY messages to achieve consensus.
#[derive(Default)]
pub struct BrachaStore {
    pub echo_senders: HashMap<u32, bool>, // Which parties sent ECHO (sender_id -> true)
    pub ready_senders: HashMap<u32, bool>, // Which parties sent READY (sender_id -> true)
    pub echo_count: HashMap<Vec<u8>, u32>, // Count of ECHO messages per payload
    pub ready_count: HashMap<Vec<u8>, u32>, // Count of READY messages per payload
    pub ended: bool,                      // True if consensus is reached and protocol ended
    pub echo: bool,                       // True if this party already sent an ECHO
    pub ready: bool,                      // True if this party already sent a READY
    pub output: Vec<u8>,                  // Agreed value after consensus
}

impl BrachaStore {
    /// Initializes an empty session store.
    pub fn new() -> Self {
        BrachaStore {
            echo_senders: HashMap::new(),
            ready_senders: HashMap::new(),
            echo_count: HashMap::new(),
            ready_count: HashMap::new(),
            ended: false,
            echo: false,
            ready: false,
            output: Vec::new(),
        }
    }
    /// Returns true if the given sender_id has sent an echo (i.e., is set to true in echo_senders).
    pub fn has_echo(&self, sender_id: u32) -> bool {
        self.echo_senders.get(&sender_id).copied().unwrap_or(false)
    }
    /// Returns true if the given sender_id has sent a ready (i.e., is set to true in ready_senders).
    pub fn has_ready(&self, sender_id: u32) -> bool {
        self.ready_senders.get(&sender_id).copied().unwrap_or(false)
    }

    /// Marks that an echo was sent by a given node
    pub fn set_echo_sent(&mut self, node_id: u32) {
        self.echo_senders.insert(node_id, true);
    }

    /// Marks that a ready was sent by a given node
    pub fn set_ready_sent(&mut self, node_id: u32) {
        self.ready_senders.insert(node_id, true);
    }

    /// Increments echo count for a given message
    pub fn increment_echo(&mut self, message: &[u8]) {
        let hash = hash_message(message);
        *self.echo_count.entry(hash).or_insert(0) += 1;
    }

    /// Increments ready count for a given message
    pub fn increment_ready(&mut self, message: &[u8]) {
        let hash = hash_message(message);
        *self.ready_count.entry(hash).or_insert(0) += 1;
    }

    /// Gets echo count for a message
    pub fn get_echo_count(&self, message: &[u8]) -> u32 {
        let hash = hash_message(message);
        *self.echo_count.get(&hash).unwrap_or(&0)
    }

    /// Gets ready count for a message
    pub fn get_ready_count(&self, message: &[u8]) -> u32 {
        let hash = hash_message(message);
        *self.ready_count.get(&hash).unwrap_or(&0)
    }

    /// Sets ended flag to true
    pub fn mark_ended(&mut self) {
        self.ended = true;
    }

    /// Sets echo flag to true
    pub fn mark_echo(&mut self) {
        self.echo = true;
    }

    /// Sets ready flag to true
    pub fn mark_ready(&mut self) {
        self.ready = true;
    }
    /// Sets the output value.
    pub fn set_output(&mut self, value: Vec<u8>) {
        self.output = value;
    }
}

///--------------------------AVID RBC--------------------------
/// Enum to interpret message types in AVID's protocol.
#[derive(Debug, Clone, Serialize, Deserialize)]
pub enum MsgTypeAvid {
    Send,
    Echo,
    Ready,
    Unknown(String),
}
// Implement Display for MsgTypeAvid
impl fmt::Display for MsgTypeAvid {
    fn fmt(&self, f: &mut fmt::Formatter<'_>) -> fmt::Result {
        match *self {
            MsgTypeAvid::Send => write!(f, "Send"),
            MsgTypeAvid::Echo => write!(f, "Echo"),
            MsgTypeAvid::Ready => write!(f, "Ready"),
            MsgTypeAvid::Unknown(ref s) => write!(f, "Unknown({})", s),
        }
    }
}
/// Stores the internal state for each RBC session at a party.
#[derive(Default)]
pub struct AvidStore {
    pub shards: HashMap<Vec<u8>, HashMap<u32, Vec<u8>>>, // Merkle root → (shard ID → shard data).
    pub fingerprint: HashMap<Vec<u8>, HashMap<u32, Vec<u8>>>, // Merkle root → (shard ID → Merkle proof/fingerprint).
    pub echo_senders: HashMap<u32, bool>, // Which parties sent ECHO (sender_id -> true)
    pub ready_senders: HashMap<u32, bool>, // Which parties sent READY (sender_id -> true)
    pub echo_count: HashMap<Vec<u8>, u32>, // Count of ECHO messages per root
    pub ready_count: HashMap<Vec<u8>, u32>, // Count of READY messages per root
    pub ended: bool,                      // True if consensus is reached and protocol ended
    pub echo: bool,                       // True if this party already sent an ECHO
    pub output: Vec<u8>,                  // Agreed value after consensus
}
impl AvidStore {
    /// Initializes an empty session store.
    pub fn new() -> Self {
        AvidStore {
            shards: HashMap::new(),
            fingerprint: HashMap::new(),
            echo_senders: HashMap::new(),
            ready_senders: HashMap::new(),
            echo_count: HashMap::new(),
            ready_count: HashMap::new(),
            ended: false,
            echo: false,
            output: Vec::new(),
        }
    }
    /// Returns true if the given sender_id has sent an echo (i.e., is set to true in echo_senders).
    pub fn has_echo(&self, sender_id: u32) -> bool {
        self.echo_senders.get(&sender_id).copied().unwrap_or(false)
    }
    /// Returns true if the given sender_id has sent an ready (i.e., is set to true in ready_senders).
    pub fn has_ready(&self, sender_id: u32) -> bool {
        self.ready_senders.get(&sender_id).copied().unwrap_or(false)
    }
    /// Marks that an echo was sent by a given node
    pub fn set_echo_sent(&mut self, node_id: u32) {
        self.echo_senders.insert(node_id, true);
    }
    /// Marks that an ready was sent by a given node
    pub fn set_ready_sent(&mut self, node_id: u32) {
        self.ready_senders.insert(node_id, true);
    }
    /// Increments echo count for a given root
    pub fn increment_echo(&mut self, root: &[u8]) {
        *self.echo_count.entry(root.to_vec()).or_insert(0) += 1;
    }
    /// Increments ready count for a given root
    pub fn increment_ready(&mut self, root: &[u8]) {
        *self.ready_count.entry(root.to_vec()).or_insert(0) += 1;
    }
    /// Gets echo count for a root
    pub fn get_echo_count(&self, root: &[u8]) -> u32 {
        *self.echo_count.get(root).unwrap_or(&0)
    }
    /// Gets ready count for a root
    pub fn get_ready_count(&self, root: &[u8]) -> u32 {
        *self.ready_count.get(root).unwrap_or(&0)
    }
    /// Sets echo flag to true
    pub fn mark_echo(&mut self) {
        self.echo = true;
    }
    /// Sets ended flag to true
    pub fn mark_ended(&mut self) {
        self.ended = true;
    }
    /// Sets the output value.
    pub fn set_output(&mut self, value: Vec<u8>) {
        self.output = value;
    }

    /// Inserts a shard for a given root and sender ID
    pub fn insert_shard(&mut self, root: Vec<u8>, sender_id: u32, shard: Vec<u8>) {
        self.shards
            .entry(root)
            .or_default()
            .insert(sender_id, shard);
    }

    /// Inserts fingerprint/merkle proof  for a given root and sender ID
    pub fn insert_fingerprint(&mut self, root: Vec<u8>, sender_id: u32, proof: Vec<u8>) {
        self.fingerprint
            .entry(root)
            .or_default()
            .insert(sender_id, proof);
    }
    /// Returns the set of shards associated with a given Merkle root.
    pub fn get_shards_for_root(&self, root: &Vec<u8>) -> HashMap<u32, Vec<u8>> {
        self.shards.get(root).cloned().unwrap_or_else(HashMap::new)
    }
}

///--------------------------ABA--------------------------
/// Enum to interpret message types in ABA protocol.
#[derive(Debug, Clone, Serialize, Deserialize)]
pub enum MsgTypeAba {
    Est,
    Aux,
    Key,
    Coin,
    Unknown(String),
}
// Implement Display for MsgType
impl fmt::Display for MsgTypeAba {
    fn fmt(&self, f: &mut fmt::Formatter<'_>) -> fmt::Result {
        match *self {
            MsgTypeAba::Est => write!(f, "Est"),
            MsgTypeAba::Aux => write!(f, "Aux"),
            MsgTypeAba::Key => write!(f, "Key"),
            MsgTypeAba::Coin => write!(f, "Coin"),
            MsgTypeAba::Unknown(ref s) => write!(f, "Unknown({})", s),
        }
    }
}

/// Stores the internal state for each ABA session at a party.
#[derive(Default)]
pub struct AbaStore {
    //  roundid => Sender => [bool,bool] , to check if a sender has sent an est value either 0 or 1
    pub est_senders: HashMap<u32, HashMap<u32, [bool; 2]>>,
    //  roundid => Sender => [bool,bool], to check if a sender has sent an aux value either 0 or 1
    pub aux_senders: HashMap<u32, HashMap<u32, [bool; 2]>>,
    pub est_count: HashMap<u32, [u32; 2]>, // roundid => est value count[0 count ,1 count]
    pub est: HashMap<u32, [bool; 2]>,      // roundid => [sent 0 value , sent 1 value]
    pub aux: HashMap<u32, [bool; 2]>,      // roundid => aux value
    // roundid => Sender => [bool,bool] , set of values shared by sender
    pub values: HashMap<u32, HashMap<u32, HashSet<bool>>>,
    pub bin_values: HashMap<u32, HashSet<bool>>, // roundid => {bool}
    pub ended: bool,                             //ABA session ended or not
    pub output: bool,                            // Agreed value after consensus
    pub notify: Arc<Notify>,
}

impl AbaStore {
    /// Set the estimate value for a given round id
    pub fn mark_est(&mut self, round: u32, value: bool) {
        let est = self.est.entry(round).or_insert([false; 2]);
        est[value as usize] = true;
    }

    /// Get the estimate value for a given round id, defaulting to `false` if not set
    pub fn get_est(&self, round: u32, value: bool) -> bool {
        self.est
            .get(&round)
            .map(|arr| arr[value as usize])
            .unwrap_or(false)
    }
    /// Mark the aux value for a given round id
    pub fn mark_aux(&mut self, round: u32, value: bool) {
        let aux_arr = self.aux.entry(round).or_insert([false; 2]);
        aux_arr[value as usize] = true;
    }
    /// Get the aux value for a given round id, defaulting to `false` if not set
    pub fn get_aux(&self, round: u32, value: bool) -> bool {
        self.aux
            .get(&round)
            .map(|arr| arr[value as usize])
            .unwrap_or(false)
    }

    /// Check if a sender has already sent an estimate(0 or 1) in a given round
    pub fn has_sent_est(&self, round: u32, sender: u32, value: bool) -> bool {
        self.est_senders
            .get(&round)
            .and_then(|senders| senders.get(&sender))
            .map(|arr| arr[value as usize])
            .unwrap_or(false)
    }

    /// Mark a sender as having sent an estimate(0 or 1) in a given round
    pub fn set_est_sent(&mut self, round: u32, sender: u32, value: bool) {
        self.est_senders
            .entry(round)
            .or_default()
            .entry(sender)
            .or_insert([false; 2])[value as usize] = true;
    }

    /// Increase the est count of 0s or 1s received in a round
    pub fn increment_est(&mut self, round: u32, value: bool) {
        let counts = self.est_count.entry(round).or_insert([0, 0]);
        if value {
            counts[1] += 1;
        } else {
            counts[0] += 1;
        }
    }

    /// Get the current estimate count ([0s, 1s]) for a round
    pub fn get_est_count(&self, round: u32) -> [u32; 2] {
        self.est_count.get(&round).copied().unwrap_or([0, 0])
    }
    /// Insert a binary value into the bin_values set for a given round ID
    pub fn insert_bin_value(&mut self, round: u32, value: bool) {
        self.bin_values
            .entry(round)
            .or_insert_with(HashSet::new)
            .insert(value);
    }

    //Get the bin_values set for a given round
    pub fn get_bin_values(&self, round: u32) -> HashSet<bool> {
        self.bin_values.get(&round).cloned().unwrap_or_default()
    }

    /// Check if a sender has already sent an aux value either 0 or 1 in a given round
    pub fn has_sent_aux(&self, round: u32, sender: u32, value: bool) -> bool {
        self.aux_senders
            .get(&round)
            .and_then(|senders| senders.get(&sender))
            .map(|arr| arr[value as usize])
            .unwrap_or(false)
    }

    /// Mark a sender as having sent an value either 0 or 1 in a given round
    pub fn set_aux_sent(&mut self, round: u32, sender: u32, value: bool) {
        self.aux_senders
            .entry(round)
            .or_default()
            .entry(sender)
            .or_insert([false; 2])[value as usize] = true;
    }

    /// Insert a binary value into the values set for a given round ID and given sender
    pub fn insert_values(&mut self, round: u32, sender: u32, value: bool) {
        self.values
            .entry(round)
            .or_insert_with(HashMap::new)
            .entry(sender)
            .or_insert_with(HashSet::new)
            .insert(value);
    }

    /// Get the current count of senders who sent aux messages for a given round
    pub fn get_sender_count(&self, round: u32) -> usize {
        self.values
            .get(&round)
            .map(|sender_map| sender_map.len())
            .unwrap_or(0)
    }

    // Get the union of all the values set for a given round
    pub fn get_all_values(&self, round: u32) -> HashSet<bool> {
        self.values
            .get(&round)
            .map(|sender_map| {
                sender_map
                    .values()
                    .flat_map(|value_set| value_set.iter().copied())
                    .collect()
            })
            .unwrap_or_default()
    }

    /// Sets ended flag to true
    pub fn mark_ended(&mut self) {
        self.ended = true;
        self.notify.notify_waiters();
    }

    /// Sets the output value.
    pub fn set_output(&mut self, value: bool) {
        self.output = value;
    }
}
/// Stores the internal state for each Common coin session at a party.
#[derive(Default)]
pub struct CoinStore {
    pub sign_senders: HashMap<u32, HashMap<u32, bool>>, //roundid => Sender => bool, check if signature shares were sent
    pub sign_count: HashMap<u32, u32>,                  // roundid => signature share count
    pub sign_shares: HashMap<u32, HashMap<u32, Vec<u8>>>, // roundid => sender_id => Signature share
    pub coins: HashMap<u32, bool>,                      //roundid => Coin
    pub start: HashMap<u32, bool>, //roundid => yes or no , checks if common coin has been initiated yet
    pub notifiers: HashMap<u32, Arc<Notify>>, // round_id => Notify ,Checks if common coin is ready to be used
}
impl CoinStore {
    /// Check if a sender has already sent a signature share in a given round
    pub fn has_sent_sign(&self, round: u32, sender: u32) -> bool {
        self.sign_senders
            .get(&round)
            .and_then(|senders| senders.get(&sender))
            .copied()
            .unwrap_or(false)
    }

    /// Increase the count of signature shares received in a round
    pub fn increment_sign(&mut self, round: u32) {
        *self.sign_count.entry(round).or_insert(0) += 1;
    }

    /// Mark a sender as having sent a signature share in a given round
    pub fn set_sign_sent(&mut self, round: u32, sender: u32) {
        self.sign_senders
            .entry(round)
            .or_default()
            .insert(sender, true);
    }

    /// Get the current signature share count for a round
    pub fn get_sign_count(&self, round: u32) -> u32 {
        self.sign_count.get(&round).copied().unwrap_or(0)
    }

    /// Insert a signature share for a given round
    pub fn insert_share(&mut self, round_id: u32, sender_id: u32, share: Vec<u8>) {
        self.sign_shares
            .entry(round_id)
            .or_insert_with(HashMap::new)
            .insert(sender_id, share);
    }

    //Get the signature share map for a given round
    pub fn get_shares_map(&self, round_id: u32) -> Option<&HashMap<u32, Vec<u8>>> {
        self.sign_shares.get(&round_id)
    }

    //Set the common coin as ready to be used and notify waiter
    pub fn set_coin(&mut self, round_id: u32, value: bool) {
        self.coins.insert(round_id, value);
        if let Some(notify) = self.notifiers.remove(&round_id) {
            notify.notify_waiters(); // Wake up all waiting tasks
        }
    }

    /// Get the coin value for a given round, if it exists.
    pub fn coin(&self, round: u32) -> Option<bool> {
        self.coins.get(&round).copied()
    }

    //Marks the start of common coin generation
    pub fn set_start(&mut self, round_id: u32) {
        self.start.insert(round_id, true);
    }

    //Checks if common coin generation has started
    pub fn get_start(&self, round: u32) -> bool {
        *self.start.get(&round).unwrap_or(&false)
    }
}

/// Stores the internal state for each ACS session at a party.
#[derive(Debug, Clone, Serialize, Deserialize)]
pub enum MsgTypeAcs {
    Acs,
    Unknown(String),
}
// Implement Display for MsgType
impl fmt::Display for MsgTypeAcs {
    fn fmt(&self, f: &mut fmt::Formatter<'_>) -> fmt::Result {
        match *self {
            MsgTypeAcs::Acs => write!(f, "Acs"),
            MsgTypeAcs::Unknown(ref s) => write!(f, "Unknown({})", s),
        }
    }
}
#[derive(Default, Clone)]
pub struct AcsStore {
    pub aba_input: HashMap<u32, bool>,     //Session id => aba input
    pub aba_output: HashMap<u32, bool>,    //Session id => aba output
    pub rbc_output: HashMap<u32, Vec<u8>>, //Session id => rbc output
    pub ended: bool,
    pub commonsubset: Vec<Vec<u8>>,
}

impl AcsStore {
    /// Checks if ABA input is stored for the given session ID.
    pub fn has_aba_input(&self, session_id: u32) -> bool {
        self.aba_input.contains_key(&session_id)
    }
    /// Sets the ABA input for a given session ID.
    pub fn set_aba_input(&mut self, session_id: u32, value: bool) {
        self.aba_input.insert(session_id, value);
    }
    /// Sets the ABA output for a given session ID.
    pub fn set_aba_output(&mut self, session_id: u32, value: bool) {
        self.aba_output.insert(session_id, value);
    }
    /// Get the ABA output 1 count
    pub fn get_aba_output_one_count(&mut self) -> u32 {
        self.aba_output.iter().filter(|&(_, &val)| val).count() as u32
    }
    /// Checks if RBC output is stored for the given session ID.
    pub fn has_rbc_output(&self, session_id: u32) -> bool {
        self.rbc_output.contains_key(&session_id)
    }
    /// Sets the RBC output for a given session ID.
    pub fn set_rbc_output(&mut self, session_id: u32, output: Vec<u8>) {
        self.rbc_output.insert(session_id, output);
    }
    /// Get the RBC output for a given session ID.
    pub fn get_rbc_output(&mut self, session_id: u32) -> Option<&Vec<u8>> {
        self.rbc_output.get(&session_id)
    }

    ///Set the common subset
    pub fn set_acs(&mut self, set: Vec<Vec<u8>>) {
        self.commonsubset = set;
    }

    /// Sets ended flag to true
    pub fn mark_ended(&mut self) {
        self.ended = true;
    }
}<|MERGE_RESOLUTION|>--- conflicted
+++ resolved
@@ -6,11 +6,7 @@
 use tokio::sync::Notify;
 
 /// Generic message type used in Reliable Broadcast (RBC) communication.
-<<<<<<< HEAD
-#[derive(Clone, Serialize, Deserialize)]
-=======
 #[derive(Clone, Serialize, Deserialize, Debug)]
->>>>>>> 80f0c798
 pub struct Msg {
     pub sender_id: u32,           // ID of the sender node
     pub session_id: u32,          // Unique session ID for each broadcast instance
