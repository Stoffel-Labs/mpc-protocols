--- conflicted
+++ resolved
@@ -1,14 +1,10 @@
 /// This file contains more common reliable broadcast protocols used in MPC.
 /// You can reuse them in your own custom MPC protocol implementations.
 use super::{rbc_store::*, utils::*, RbcError};
-<<<<<<< HEAD
 use crate::{
     common::RBC,
     honeybadger::{SessionId, WrappedMessage},
 };
-=======
-use crate::{common::RBC, honeybadger::WrappedMessage};
->>>>>>> b9a52d9e
 use async_trait::async_trait;
 use bincode;
 use std::{collections::HashMap, sync::Arc};
@@ -45,11 +41,7 @@
 #[async_trait]
 impl RBC for Bracha {
     /// Creates a new Bracha instance with the given parameters.
-<<<<<<< HEAD
     fn new(id: usize, n: usize, t: usize, k: usize) -> Result<Self, RbcError> {
-=======
-    fn new(id: u32, n: u32, t: u32, k: u32) -> Result<Self, RbcError> {
->>>>>>> b9a52d9e
         if !(t < (n + 2) / 3) {
             // ceil(n / 3)
             return Err(RbcError::InvalidThreshold(t, n));
@@ -63,22 +55,14 @@
         })
     }
     /// Returns the unique identifier of the current party.
-<<<<<<< HEAD
     fn id(&self) -> usize {
-=======
-    fn id(&self) -> u32 {
->>>>>>> b9a52d9e
         self.id
     }
     /// This initiates the Bracha protocol.
     async fn init<N: Network + Send + Sync>(
         &self,
         payload: Vec<u8>,
-<<<<<<< HEAD
         session_id: SessionId,
-=======
-        session_id: u32,
->>>>>>> b9a52d9e
         net: Arc<N>,
     ) -> Result<(), RbcError> {
         // Create an INIT message with the given payload and session ID.
@@ -103,16 +87,9 @@
     /// Processes incoming messages based on their type.
     async fn process<N: Network + Send + Sync>(
         &self,
-<<<<<<< HEAD
         msg: Msg,
         net: Arc<N>,
     ) -> Result<(), RbcError> {
-=======
-        msg: Vec<u8>,
-        net: Arc<N>,
-    ) -> Result<(), RbcError> {
-        let msg: Msg = bincode::deserialize(&msg).map_err(|e| RbcError::SerializationError(e))?;
->>>>>>> b9a52d9e
         match &msg.msg_type {
             GenericMsgType::Bracha(msg_type) => match msg_type {
                 MsgType::Init => self.init_handler(msg, net).await?,
@@ -131,16 +108,9 @@
         msg: Msg,
         net: Arc<N>,
     ) -> Result<(), RbcError> {
-<<<<<<< HEAD
         let wrap_msg = WrappedMessage::Rbc(msg);
         let encoded = bincode::serialize(&wrap_msg)?;
         net.broadcast(&encoded).await?;
-=======
-        let encoded = bincode::serialize(&msg).map_err(RbcError::SerializationError)?;
-        net.broadcast(&encoded)
-            .await
-            .map_err(|e| RbcError::NetworkError(e))?;
->>>>>>> b9a52d9e
         Ok(())
     }
     /// Send to another node
@@ -148,20 +118,11 @@
         &self,
         msg: Msg,
         net: Arc<N>,
-<<<<<<< HEAD
         recv: usize,
     ) -> Result<(), RbcError> {
         let wrap_msg = WrappedMessage::Rbc(msg);
         let encoded = bincode::serialize(&wrap_msg)?;
         net.send(recv, &encoded).await?;
-=======
-        recv: u32,
-    ) -> Result<(), RbcError> {
-        let encoded = bincode::serialize(&msg).map_err(RbcError::SerializationError)?;
-        net.send((recv as usize) + 1, &encoded)
-            .await
-            .map_err(|e| RbcError::NetworkError(e))?;
->>>>>>> b9a52d9e
         Ok(())
     }
 }
@@ -235,11 +196,7 @@
                 session_id = msg.session_id.as_u64(),
                 "Session already ended, ignoring ECHO"
             );
-<<<<<<< HEAD
             return Err(RbcError::SessionEnded(msg.session_id.as_u64()));
-=======
-            return Err(RbcError::SessionEnded(msg.session_id));
->>>>>>> b9a52d9e
         }
 
         // If this sender has not already sent an ECHO, process it.
@@ -319,11 +276,7 @@
                 session_id = msg.session_id.as_u64(),
                 "Session already ended, ignoring READY"
             );
-<<<<<<< HEAD
             return Err(RbcError::SessionEnded(msg.session_id.as_u64()));
-=======
-            return Err(RbcError::SessionEnded(msg.session_id));
->>>>>>> b9a52d9e
         }
 
         // If this sender hasn't sent READY yet, process it.
@@ -480,11 +433,7 @@
 #[async_trait]
 impl RBC for Avid {
     /// Creates a new Avid instance with the given parameters.
-<<<<<<< HEAD
     fn new(id: usize, n: usize, t: usize, k: usize) -> Result<Self, RbcError> {
-=======
-    fn new(id: u32, n: u32, t: u32, k: u32) -> Result<Self, RbcError> {
->>>>>>> b9a52d9e
         if !(t < (n + 2) / 3) {
             // ceil(n / 3)
             return Err(RbcError::InvalidThreshold(t, n));
@@ -504,22 +453,14 @@
             store: Arc::new(Mutex::new(HashMap::new())),
         })
     }
-<<<<<<< HEAD
     fn id(&self) -> usize {
-=======
-    fn id(&self) -> u32 {
->>>>>>> b9a52d9e
         self.id
     }
     ///This initiates the Avid protocol.
     async fn init<N: Network + Send + Sync>(
         &self,
         payload: Vec<u8>,
-<<<<<<< HEAD
         session_id: SessionId,
-=======
-        session_id: u32,
->>>>>>> b9a52d9e
         net: Arc<N>,
     ) -> Result<(), RbcError> {
         info!(
@@ -530,7 +471,6 @@
         );
 
         //Generating shards for the message to be broadcasted, here we are using Reed Solomon erasure coding
-<<<<<<< HEAD
         let shards = encode_rs(payload.clone(), self.k, self.n - self.k)?;
         //Generating the merkle tree out of the shards
         let tree = gen_merkletree(shards.clone());
@@ -539,13 +479,6 @@
                 "Merkle root missing for session {}",
                 session_id.as_u64()
             ))
-=======
-        let shards = encode_rs(payload.clone(), self.k as usize, (self.n - self.k) as usize)?;
-        //Generating the merkle tree out of the shards
-        let tree = gen_merkletree(shards.clone());
-        let root = tree.root().ok_or_else(|| {
-            RbcError::Internal(format!("Merkle root missing for session {}", session_id))
->>>>>>> b9a52d9e
         })?;
 
         // Generating fingerprint for each server and sending it to them along with root and respective shard
@@ -577,7 +510,6 @@
     /// Processes incoming messages based on their type.
     async fn process<N: Network + Send + Sync>(
         &self,
-<<<<<<< HEAD
         msg: Msg,
         net: Arc<N>,
     ) -> Result<(), RbcError> {
@@ -592,32 +524,6 @@
         }
         Ok(())
     }
-
-=======
-        msg: Vec<u8>,
-        net: Arc<N>,
-    ) -> Result<(), RbcError> {
-        let wrapped: WrappedMessage =
-            bincode::deserialize(&msg).map_err(RbcError::SerializationError)?;
-        match wrapped {
-            WrappedMessage::Rbc(msg) => {
-                match &msg.msg_type {
-                    GenericMsgType::Avid(msg_type) => match msg_type {
-                        MsgTypeAvid::Send => self.send_handler(msg, net).await?,
-                        MsgTypeAvid::Echo => self.echo_handler(msg, net).await?,
-                        MsgTypeAvid::Ready => self.ready_handler(msg, net).await?,
-                        MsgTypeAvid::Unknown(tag) => {
-                            return Err(RbcError::UnknownMsgType(tag.clone()))
-                        }
-                    },
-                    _ => return Err(RbcError::UnknownMsgType("non-Avid".into())),
-                }
-                Ok(())
-            }
-            _ => Ok(()),
-        }
-    }
->>>>>>> b9a52d9e
     /// Broadcast messages to other nodes.
     async fn broadcast<N: Network + Send + Sync>(
         &self,
@@ -625,15 +531,8 @@
         net: Arc<N>,
     ) -> Result<(), RbcError> {
         let wrapped = WrappedMessage::Rbc(msg);
-<<<<<<< HEAD
         let encoded = bincode::serialize(&wrapped)?;
         net.broadcast(&encoded).await?;
-=======
-        let encoded = bincode::serialize(&wrapped).map_err(RbcError::SerializationError)?;
-        net.broadcast(&encoded)
-            .await
-            .map_err(|e| RbcError::NetworkError(e))?;
->>>>>>> b9a52d9e
         Ok(())
     }
     /// Send to another node
@@ -641,21 +540,11 @@
         &self,
         msg: Msg,
         net: Arc<N>,
-<<<<<<< HEAD
         recv: usize,
     ) -> Result<(), RbcError> {
         let wrapped = WrappedMessage::Rbc(msg);
         let encoded = bincode::serialize(&wrapped)?;
         net.send(recv, &encoded).await?;
-=======
-        recv: u32,
-    ) -> Result<(), RbcError> {
-        let wrapped = WrappedMessage::Rbc(msg);
-        let encoded = bincode::serialize(&wrapped).map_err(RbcError::SerializationError)?;
-        net.send((recv as usize) + 1, &encoded)
-            .await
-            .map_err(|e| RbcError::NetworkError(e))?;
->>>>>>> b9a52d9e
         Ok(())
     }
 }
@@ -727,11 +616,7 @@
                         error = %e,
                         "Error during Merkle proof verification"
                     );
-<<<<<<< HEAD
                     return Err(RbcError::ShardError(e));
-=======
-                    return Err(RbcError::Inner(e));
->>>>>>> b9a52d9e
                 }
             };
         }
@@ -765,11 +650,7 @@
                 session_id = msg.session_id.as_u64(),
                 "Session already ended, ignoring ECHO"
             );
-<<<<<<< HEAD
             return Err(RbcError::SessionEnded(msg.session_id.as_u64()));
-=======
-            return Err(RbcError::SessionEnded(msg.session_id));
->>>>>>> b9a52d9e
         }
         // If this sender has not already sent an ECHO, process it.
         if !store.has_echo(msg.sender_id) {
@@ -823,11 +704,7 @@
                         error = %e,
                         "Merkle verification threw error"
                     );
-<<<<<<< HEAD
                     return Err(RbcError::ShardError(e));
-=======
-                    return Err(RbcError::Inner(e));
->>>>>>> b9a52d9e
                 }
             }
         }
@@ -861,11 +738,7 @@
                 session_id = msg.session_id.as_u64(),
                 "Session already ended, ignoring READY"
             );
-<<<<<<< HEAD
             return Err(RbcError::SessionEnded(msg.session_id.as_u64()));
-=======
-            return Err(RbcError::SessionEnded(msg.session_id));
->>>>>>> b9a52d9e
         }
         // If this sender has not already sent an READY, process it.
         if !store.has_ready(msg.sender_id) {
@@ -909,19 +782,11 @@
                     if ready_count == (self.k + self.t) {
                         let shards = decode_rs(
                             store.get_shards_for_root(&root.to_vec()),
-<<<<<<< HEAD
                             self.k,
                             self.n - self.k,
                         )?;
                         //Reconstruct the original message to be broadcasted
                         let output = reconstruct_payload(shards, msg.msg_len, self.k)?;
-=======
-                            self.k as usize,
-                            (self.n - self.k) as usize,
-                        )?;
-                        //Reconstruct the original message to be broadcasted
-                        let output = reconstruct_payload(shards, msg.msg_len, self.k as usize)?;
->>>>>>> b9a52d9e
                         store.mark_ended(); //Terminate broadcast
                         store.set_output(output.clone()); //store the output
 
@@ -931,13 +796,7 @@
                             output = ?output,
                             "Consensus achieved; AVID instance ended"
                         );
-<<<<<<< HEAD
                         net.send(self.id, &output).await?;
-=======
-                        net.send((self.id as usize) + 1, &output)
-                            .await
-                            .map_err(|e| RbcError::NetworkError(e))?;
->>>>>>> b9a52d9e
                     }
                 }
                 Ok(false) => {
@@ -959,11 +818,7 @@
                         error = %e,
                         "Error during Merkle verification in READY handler"
                     );
-<<<<<<< HEAD
                     return Err(RbcError::ShardError(e));
-=======
-                    return Err(RbcError::Inner(e));
->>>>>>> b9a52d9e
                 }
             }
         }
@@ -973,21 +828,13 @@
     async fn send_ready<N: Network + Send + Sync>(
         &self,
         msg: Msg,
-<<<<<<< HEAD
         shards_map: HashMap<usize, Vec<u8>>,
-=======
-        shards_map: HashMap<u32, Vec<u8>>,
->>>>>>> b9a52d9e
         net: Arc<N>,
     ) -> Result<(), RbcError> {
         let root = &msg.metadata[0..32];
         let handler_type = msg.msg_type;
         // Reconstruct all shards from existing shards
-<<<<<<< HEAD
         let shards = decode_rs(shards_map, self.k, self.n - self.k)?;
-=======
-        let shards = decode_rs(shards_map, self.k as usize, (self.n - self.k) as usize)?;
->>>>>>> b9a52d9e
         //Setting up payload and fingerprint for creating a message later
         let payload = shards[self.id].clone();
         let mut fingerprint = root.to_vec();
@@ -1028,11 +875,7 @@
                                 error = %e,
                                 "Error during Merkle verification in {handler_type} handler"
                             );
-<<<<<<< HEAD
                             return Err(RbcError::ShardError(e));
-=======
-                            return Err(RbcError::Inner(e));
->>>>>>> b9a52d9e
                         }
                     }
                 }
@@ -1044,11 +887,7 @@
                     error = %e,
                     "Failed to generate Merkle proof map in {handler_type} handler"
                 );
-<<<<<<< HEAD
                 return Err(RbcError::ShardError(e));
-=======
-                return Err(RbcError::Inner(e));
->>>>>>> b9a52d9e
             }
         }
 
@@ -1130,11 +969,7 @@
 #[async_trait]
 impl RBC for ABA {
     /// Creates a new ABA instance with the given parameters.
-<<<<<<< HEAD
     fn new(id: usize, n: usize, t: usize, k: usize) -> Result<Self, RbcError> {
-=======
-    fn new(id: u32, n: u32, t: u32, k: u32) -> Result<Self, RbcError> {
->>>>>>> b9a52d9e
         if !(t < (n + 2) / 3) {
             // ceil(n / 3)
             return Err(RbcError::InvalidThreshold(t, n));
@@ -1150,22 +985,14 @@
             coin: Arc::new(Mutex::new(HashMap::new())),
         })
     }
-<<<<<<< HEAD
     fn id(&self) -> usize {
-=======
-    fn id(&self) -> u32 {
->>>>>>> b9a52d9e
         self.id
     }
     /// This initiates the ABA protocol.
     async fn init<N: Network + Send + Sync>(
         &self,
         payload: Vec<u8>,
-<<<<<<< HEAD
         session_id: SessionId,
-=======
-        session_id: u32,
->>>>>>> b9a52d9e
         net: Arc<N>,
     ) -> Result<(), RbcError> {
         info!(
@@ -1212,16 +1039,9 @@
     /// Processes incoming messages based on their type.
     async fn process<N: Network + Send + Sync + 'static>(
         &self,
-<<<<<<< HEAD
         msg: Msg,
         net: Arc<N>,
     ) -> Result<(), RbcError> {
-=======
-        msg: Vec<u8>,
-        net: Arc<N>,
-    ) -> Result<(), RbcError> {
-        let msg: Msg = bincode::deserialize(&msg).map_err(|e| RbcError::SerializationError(e))?;
->>>>>>> b9a52d9e
         match &msg.msg_type {
             GenericMsgType::ABA(msg_type) => match msg_type {
                 MsgTypeAba::Est => self.est_handler(msg, net).await?,
@@ -1233,7 +1053,6 @@
             _ => return Err(RbcError::UnknownMsgType("non-ABA".into())),
         }
         Ok(())
-<<<<<<< HEAD
     }
     async fn broadcast<N: Network + Send + Sync>(
         &self,
@@ -1245,39 +1064,16 @@
         net.broadcast(&encoded).await?;
         Ok(())
     }
-=======
-    }
-    async fn broadcast<N: Network + Send + Sync>(
-        &self,
-        msg: Msg,
-        net: Arc<N>,
-    ) -> Result<(), RbcError> {
-        let encoded = bincode::serialize(&msg).map_err(RbcError::SerializationError)?;
-        net.broadcast(&encoded)
-            .await
-            .map_err(|e| RbcError::NetworkError(e))?;
-        Ok(())
-    }
->>>>>>> b9a52d9e
     /// Send to another node
     async fn send<N: Network + Send + Sync>(
         &self,
         msg: Msg,
         net: Arc<N>,
-<<<<<<< HEAD
         recv: usize,
     ) -> Result<(), RbcError> {
         let wrapped = WrappedMessage::Rbc(msg);
         let encoded = bincode::serialize(&wrapped)?;
         net.send(recv, &encoded).await?;
-=======
-        recv: u32,
-    ) -> Result<(), RbcError> {
-        let encoded = bincode::serialize(&msg).map_err(RbcError::SerializationError)?;
-        net.send((recv as usize) + 1, &encoded)
-            .await
-            .map_err(|e| RbcError::NetworkError(e))?;
->>>>>>> b9a52d9e
         Ok(())
     }
 }
@@ -1310,11 +1106,7 @@
                 session_id = msg.session_id.as_u64(),
                 "Session already ended, ignoring est"
             );
-<<<<<<< HEAD
             return Err(RbcError::SessionEnded(msg.session_id.as_u64()));
-=======
-            return Err(RbcError::SessionEnded(msg.session_id));
->>>>>>> b9a52d9e
         }
 
         //Get est value
@@ -1399,11 +1191,7 @@
             None => {
                 warn!(
                     id = self.id,
-<<<<<<< HEAD
                     session_id = msg.session_id.as_u64(),
-=======
-                    session_id = msg.session_id,
->>>>>>> b9a52d9e
                     "Error while getting value at aux handler"
                 );
                 return Err(RbcError::Internal(
@@ -1419,11 +1207,7 @@
                 session_id = msg.session_id.as_u64(),
                 "Session already ended, ignoring aux"
             );
-<<<<<<< HEAD
             return Err(RbcError::SessionEnded(msg.session_id.as_u64()));
-=======
-            return Err(RbcError::SessionEnded(msg.session_id));
->>>>>>> b9a52d9e
         }
         let bin_val = store.get_bin_values(msg.round_id);
 
@@ -1537,11 +1321,7 @@
                                 .map_err(|err| {
                                     error!(
                                         id = cloned_self.id,
-<<<<<<< HEAD
                                         session_id = cloned_msg.session_id.as_u64(),
-=======
-                                        session_id = cloned_msg.session_id,
->>>>>>> b9a52d9e
                                         error = ?err,
                                         "Starting next round failed"
                                     );
@@ -1567,11 +1347,7 @@
                             .map_err(|err| {
                                 error!(
                                     id = cloned_self.id,
-<<<<<<< HEAD
                                     session_id = cloned_msg.session_id.as_u64(),
-=======
-                                    session_id = cloned_msg.session_id,
->>>>>>> b9a52d9e
                                     error = ?err,
                                     "Starting next round failed"
                                 );
@@ -1647,11 +1423,7 @@
     async fn send_est_for_next_round<N: Network + Send + Sync>(
         &self,
         msg: &Msg,
-<<<<<<< HEAD
         round: usize,
-=======
-        round: u32,
->>>>>>> b9a52d9e
         value: bool,
         net: Arc<N>,
     ) -> Result<(), RbcError> {
@@ -1916,17 +1688,9 @@
                 msg.msg_len,
             );
 
-<<<<<<< HEAD
             let wrap = WrappedMessage::Rbc(key_msg);
             let encoded = bincode::serialize(&wrap)?;
             net.send(i, &encoded).await?;
-=======
-            //let _ = net.senders[i as usize].send(key_msg).await;
-            let encoded = bincode::serialize(&key_msg).map_err(RbcError::SerializationError)?;
-            net.send((i as usize) + 1, &encoded)
-                .await
-                .map_err(|e| RbcError::NetworkError(e))?;
->>>>>>> b9a52d9e
         }
         Ok(())
     }
@@ -1951,11 +1715,7 @@
 
 impl ACS {
     /// Creates a new ACS instance with the given parameters.
-<<<<<<< HEAD
     pub fn new(id: usize, n: usize, t: usize, k: usize) -> Result<Self, RbcError> {
-=======
-    pub fn new(id: u32, n: u32, t: u32, k: u32) -> Result<Self, RbcError> {
->>>>>>> b9a52d9e
         if !(t < (n + 2) / 3) {
             // ceil(n / 3)
             return Err(RbcError::InvalidThreshold(t, n));
@@ -2038,17 +1798,11 @@
                     } else {
                         for sid in uninitiated {
                             let payload = set_value_round(false, 0);
-<<<<<<< HEAD
                             let sessionid =
                                 SessionId::new(msg.session_id.protocol().unwrap(), sid as u64);
                             let _ = self_clone
                                 .aba
                                 .init(payload, sessionid, net_clone.clone())
-=======
-                            let _ = self_clone
-                                .aba
-                                .init(payload, sid, net_clone.clone())
->>>>>>> b9a52d9e
                                 .await
                                 .map_err(|err| {
                                     error!(
@@ -2058,11 +1812,7 @@
                                         "ABA init failed"
                                     );
                                 });
-<<<<<<< HEAD
                             store.set_aba_input(sid as u64, false);
-=======
-                            store.set_aba_input(sid, false);
->>>>>>> b9a52d9e
 
                             // Spawn task for ABA completion of each uninitiated session
                             let aba_store = self_clone.aba.get_or_create_store(sessionid).await;
