/// This file contains more common reliable broadcast protocols used in MPC.
/// You can reuse them in your own custom MPC protocol implementations.
<<<<<<< HEAD
use super::{rbc_store::*, RbcError};
use crate::common::rbc::utils::{
    decode_rs, encode_rs, gen_merkletree, generate_merkle_proofs_map, get_value, get_value_round,
    reconstruct_payload, set_value_round, verify_merkle,
};
use crate::common::RBC;
=======
use super::{rbc_store::*, utils::*, RbcError};
use crate::{common::RBC, honeybadger::WrappedMessage};
>>>>>>> 80f0c798
use async_trait::async_trait;
use bincode;
use std::{collections::HashMap, sync::Arc};
use stoffelmpc_network::Network;
use threshold_crypto::{
    serde_impl::SerdeSecret, PublicKeySet, SecretKeySet, SecretKeyShare, SignatureShare,
};
use tokio::{
    sync::{Mutex, Notify, OnceCell},
    time::Duration,
};
use tracing::{debug, error, info, warn};

///--------------------------Bracha RBC--------------------------
///
/// Protocol works as follows(m is the message to broadcast) :
/// 1. Initiator sends (INIT,m)
/// 2. Party on recieveing (INIT,m) and haven't sent (ECHO,m), sends (ECHO,m)
/// 3. Party on recieving 2t+1 (ECHO, m) and haven't sent :
///     a. (ECHO,m) -> sends (ECHO,m)
///     b. (READY,m) -> sends (READY, m)
/// 4. Party on recieving t+1 (READY, m) and haven't sent :
///     a. (ECHO,m) -> sends (ECHO,m)
///     b. (READY,m) -> sends (READY, m)
/// 4. Party on recieving 2t+1 (READY, m) output m and terminate
#[derive(Clone)]
pub struct Bracha {
    pub id: u32,                                                  // The ID of the initiator
    pub n: u32, // Total number of parties in the network
    pub t: u32, // Number of allowed malicious parties
    pub k: u32, //threshold (Not really used in Bracha)
    pub store: Arc<Mutex<HashMap<u32, Arc<Mutex<BrachaStore>>>>>, // Stores the session state
}

#[async_trait]
impl RBC for Bracha {
    /// Creates a new Bracha instance with the given parameters.
    fn new(id: u32, n: u32, t: u32, k: u32) -> Result<Self, RbcError> {
        if !(t < (n + 2) / 3) {
            // ceil(n / 3)
            return Err(RbcError::InvalidThreshold(t, n));
        }
        Ok(Bracha {
            id,
            n,
            t,
            k,
            store: Arc::new(Mutex::new(HashMap::new())),
        })
    }
    /// Returns the unique identifier of the current party.
    fn id(&self) -> u32 {
        self.id
    }
    /// This initiates the Bracha protocol.
    async fn init<N: Network + Send + Sync>(
        &self,
        payload: Vec<u8>,
        session_id: u32,
        net: Arc<N>,
    ) -> Result<(), RbcError> {
        // Create an INIT message with the given payload and session ID.
        let msg = Msg::new(
            self.id,
            session_id,
            0,
            payload.clone(),
            vec![],
            GenericMsgType::Bracha(MsgType::Init),
            payload.len(),
        );
        info!(
            id = self.id,
            session_id,
            msg_type = "INIT",
            "Broadcasting INIT message"
        );
        self.broadcast(msg, net).await?;
        Ok(())
    }
    /// Processes incoming messages based on their type.
    async fn process<N: Network + Send + Sync>(
        &self,
        msg: Vec<u8>,
        net: Arc<N>,
    ) -> Result<(), RbcError> {
        let msg: Msg = bincode::deserialize(&msg).map_err(|e| RbcError::SerializationError(e))?;
        match &msg.msg_type {
            GenericMsgType::Bracha(msg_type) => match msg_type {
                MsgType::Init => self.init_handler(msg, net).await?,
                MsgType::Echo => self.echo_handler(msg, net).await?,
                MsgType::Ready => self.ready_handler(msg, net).await?,
                MsgType::Unknown(tag) => return Err(RbcError::UnknownMsgType(tag.clone())),
            },
            _ => return Err(RbcError::UnknownMsgType("non-Bracha".into())),
        }
        Ok(())
    }

    /// Broadcast messages to other nodes.
    async fn broadcast<N: Network + Send + Sync>(
        &self,
        msg: Msg,
        net: Arc<N>,
    ) -> Result<(), RbcError> {
        let encoded = bincode::serialize(&msg).map_err(RbcError::SerializationError)?;
        net.broadcast(&encoded)
            .await
            .map_err(|e| RbcError::NetworkError(e))?;
        Ok(())
    }
    /// Send to another node
    async fn send<N: Network + Send + Sync>(
        &self,
        msg: Msg,
        net: Arc<N>,
        recv: u32,
    ) -> Result<(), RbcError> {
        let encoded = bincode::serialize(&msg).map_err(RbcError::SerializationError)?;
        net.send((recv as usize) + 1, &encoded)
            .await
            .map_err(|e| RbcError::NetworkError(e))?;
        Ok(())
    }
}

impl Bracha {
    // Handlers
    /// Handles the "INIT" message. Responds by broadcasting an "ECHO" message if necessary.
    pub async fn init_handler<N: Network + Send + Sync>(
        &self,
        msg: Msg,
        net: Arc<N>,
    ) -> Result<(), RbcError> {
        info!(
            id = self.id,
            session_id = msg.session_id,
            sender = msg.sender_id,
            msg_type = %msg.msg_type,
            "Handling INIT message"
        );

        // Lock the session store to update the session state.
        let session_store = self.get_or_create_store(msg.session_id).await;
        // Lock the session-specific store to access or update the session state.
        let mut store = session_store.lock().await;

        // Only broadcast the ECHO if it hasn't already been sent.
        if !store.echo {
            let new_msg = Msg::new(
                self.id,
                msg.session_id,
                msg.round_id,
                msg.payload.clone(),
                vec![],
                GenericMsgType::Bracha(MsgType::Echo),
                msg.payload.len(),
            );
            store.mark_echo(); // Mark that ECHO has been sent.
            info!(
                id = self.id,
                session_id = msg.session_id,
                msg_type = "ECHO",
                "Broadcasting ECHO in response to INIT"
            );
            drop(store);
            self.broadcast(new_msg, net).await?;
        }
        Ok(())
    }
    /// Handles the "ECHO" message. If the threshold of echoes is met, a "READY" message is broadcast.
    pub async fn echo_handler<N: Network + Send + Sync>(
        &self,
        msg: Msg,
        net: Arc<N>,
    ) -> Result<(), RbcError> {
        info!(
            id = self.id,
            session_id = msg.session_id,
            sender = msg.sender_id,
            msg_type = %msg.msg_type,
            "Handling ECHO message"
        );
        // Lock the session store to update the session state.
        let session_store = self.get_or_create_store(msg.session_id).await;
        // Lock the session-specific store to access or update the session state.
        let mut store = session_store.lock().await;

        // Ignore the message if the session has already ended.
        if store.ended {
            debug!(
                id = self.id,
                session_id = msg.session_id,
                "Session already ended, ignoring ECHO"
            );
            return Err(RbcError::SessionEnded(msg.session_id));
        }

        // If this sender has not already sent an ECHO, process it.
        if !store.has_echo(msg.sender_id) {
            store.set_echo_sent(msg.sender_id); // Mark this sender as having sent an ECHO.
            store.increment_echo(&msg.payload); // Increment the count for the corresponding payload.
            let count = store.get_echo_count(&msg.payload);
            // If the threshold for receiving echoes is met, broadcast the READY message.
            if count >= 2 * self.t + 1 {
                if !store.ready {
                    store.mark_ready(); // Mark the session as ready.
                    let new_msg = Msg::new(
                        self.id,
                        msg.session_id,
                        msg.round_id,
                        msg.payload.clone(),
                        vec![],
                        GenericMsgType::Bracha(MsgType::Ready),
                        msg.payload.clone().len(),
                    );
                    info!(
                        id = self.id,
                        session_id = msg.session_id,
                        msg_type = "READY",
                        "Broadcasting READY after ECHO threshold met"
                    );
                    self.broadcast(new_msg, net.clone()).await?;
                }
                // If ECHO hasn't been sent yet, broadcast the ECHO message.
                if !store.echo {
                    store.mark_echo(); // Mark ECHO as sent.
                    let new_msg = Msg::new(
                        self.id,
                        msg.session_id,
                        msg.round_id,
                        msg.payload.clone(),
                        vec![],
                        GenericMsgType::Bracha(MsgType::Echo),
                        msg.payload.len(),
                    );
                    info!(
                        id = self.id,
                        session_id = msg.session_id,
                        msg_type = "ECHO",
                        "Re-broadcasting ECHO due to threshold"
                    );

                    self.broadcast(new_msg, net).await?;
                }
            }
        }
        Ok(())
    }
    /// Handles the "READY" message. If the threshold is met, the session ends and the output is stored.
    pub async fn ready_handler<N: Network + Send + Sync>(
        &self,
        msg: Msg,
        net: Arc<N>,
    ) -> Result<(), RbcError> {
        info!(
            id = self.id,
            session_id = msg.session_id,
            sender = msg.sender_id,
            msg_type = %msg.msg_type,
            "Handling READY message"
        );

        // Lock the session store to update the session state.
        let session_store = self.get_or_create_store(msg.session_id).await;
        // Lock the session-specific store to access or update the session state.
        let mut store = session_store.lock().await;

        // Ignore the message if the session has already ended.
        if store.ended {
            debug!(
                id = self.id,
                session_id = msg.session_id,
                "Session already ended, ignoring READY"
            );
            return Err(RbcError::SessionEnded(msg.session_id));
        }

        // If this sender hasn't sent READY yet, process it.
        if !store.has_ready(msg.sender_id) {
            store.set_ready_sent(msg.sender_id); // Mark this sender as having sent READY.
            store.increment_ready(&msg.payload); // Increment the count for the corresponding payload.
            let count = store.get_ready_count(&msg.payload);

            // If the threshold for receiving READIES is met, finalize the session.
            if count >= self.t + 1 && count < 2 * self.t + 1 {
                if !store.ready {
                    store.mark_ready(); // Mark the session as ready.
                    let new_msg = Msg::new(
                        self.id,
                        msg.session_id,
                        msg.round_id,
                        msg.payload.clone(),
                        vec![],
                        GenericMsgType::Bracha(MsgType::Ready),
                        msg.payload.clone().len(),
                    );
                    info!(
                        id = self.id,
                        session_id = msg.session_id,
                        msg_type = "READY",
                        "Broadcasting READY after t+1 threshold"
                    );
                    self.broadcast(new_msg, net.clone()).await?;
                }
                // If ECHO hasn't been sent yet, broadcast it along with READY.
                if !store.echo {
                    store.mark_echo(); // Mark ECHO as sent.
                    let new_msg = Msg::new(
                        self.id,
                        msg.session_id,
                        msg.round_id,
                        msg.payload.clone(),
                        vec![],
                        GenericMsgType::Bracha(MsgType::Echo),
                        msg.payload.len(),
                    );
                    info!(
                        id = self.id,
                        session_id = msg.session_id,
                        msg_type = "ECHO",
                        "Broadcasting ECHO along with READY"
                    );
                    self.broadcast(new_msg, net).await?;
                }
            } else if count >= 2 * self.t + 1 {
                // If consensus is reached, mark the session as ended and store the output.
                store.mark_ended();
                store.set_output(msg.payload.clone());
                info!(
                    id = self.id,
                    session_id = msg.session_id,
                    output = ?msg.payload,
                    "Consensus achieved; RBC instance ended"
                );
            }
        }
        Ok(())
    }
    async fn get_or_create_store(&self, session_id: u32) -> Arc<Mutex<BrachaStore>> {
        let mut store = self.store.lock().await;
        // Get or create the session state for the current session.
        store
            .entry(session_id)
            .or_insert_with(|| Arc::new(Mutex::new(BrachaStore::default())))
            .clone()
    }
}

///--------------------------AVID RBC--------------------------
///
/// https://homes.cs.washington.edu/~tessaro/papers/dds.pdf
///
/// Assumptions:
/// - n parties: P1, P2, ..., Pn
/// - t < n / 3 Byzantine faults
/// - H: collision-resistant hash function
///
///------------------------------------------------------------
/// Dealer Protocol (Sender)
///
/// 1. Encode message m as a polynomial f(x) of degree ≤ k - 1.
/// 2. Compute n shares: Fj := f(j) for j ∈ [1, n].
/// 3. Build Merkle tree (binary hash tree) over [F1, ..., Fn]:
///     Leaf i: val(i) := H(Fi)
///     Internal node v: val(v) := H(val(left), val(right))
/// 4. Compute root hash hr := val(root).
/// 5. For each j ∈ [1, n]:
///     Compute fingerprint FP(j): the sibling hashes along path from j to root.
///     Send message: (ID, send, hr, FP(j), Fj) to server Pj.
///
///------------------------------------------------------------
/// Server Protocol (Executed by Pi)
///
/// Initialization for each root hash hr:
/// - A_hr := ∅        // set of accepted (index, share)
/// - e_hr := 0        // echo counter
/// - r_hr := 0        // ready counter
///
/// On receiving (ID, send, hr, FP(i), Fi):
/// - If verify(i, Fi, FP(i), hr):
///     - Send (ID, echo, hr, FP(i), Fi) to all servers.
///
/// On receiving (ID, echo, hr, FP(m), Fm) from Pm:
/// - If verify(m, Fm, FP(m), hr) and first from Pm:
///     - Add (m, Fm) to A_hr.
///     - Increment e_hr.
/// - If e_hr ≥ max((n + t + 1)/2, k) and r_hr < k:
///     - Interpolate polynomial f̄(x) from points in A_hr.
///     - Compute F̄j := f̄(j) for all j ∈ [1, n].
///     - Compute fingerprints FP(j) from Merkle tree.
///     - If verify(j, F̄j, FP(j), hr) for all j:
///         - Send (ID, ready, hr, FP(i), F̄i) to all servers.
///     - Else:
///         - Output (ID, out, abort).
///
/// On receiving (ID, ready, hr, FP(m), Fm) from Pm:
/// - If verify(m, Fm, FP(m), hr) and first from Pm:
///     - Add (m, Fm) to A_hr.
///     - Increment r_hr.
/// - If r_hr = k and e_hr < max((n + t + 1)/2, k):
///     - Interpolate f̄(x) from A_hr.
///     - Compute F̄j := f̄(j) for all j ∈ [1, n].
///     - Compute fingerprints FP(j) from Merkle tree.
///     - If verify(j, F̄j, FP(j), hr) for all j:
///         - Send (ID, ready, hr, FP(i), F̄i) to all servers.
///     - Else:
///         - Output (ID, out, abort).
/// - Else if r_hr = k + t:
///     - Output (ID, out, [F̄1, ..., F̄k]) as the delivered broadcast message m₀.
///
///------------------------------------------------------------
/// Verification Function
/// verify(i, Fi, FP, hr) -> bool:
/// - h := H(Fi)
/// - For j = l down to 1:
///     - Use sibling hash FP[j-1] and path direction (left/right) to compute:
///         h := H(h, FP[j-1]) or H(FP[j-1], h)
/// - Return (h == hr)

#[derive(Clone)]
pub struct Avid {
    pub id: u32,                                                //Initiators ID
    pub n: u32,                                                 //Network size
    pub t: u32,                                                 //No. of malicious parties
    pub k: u32,                                                 //Threshold
    pub store: Arc<Mutex<HashMap<u32, Arc<Mutex<AvidStore>>>>>, // Sessionid => store
}
#[async_trait]
impl RBC for Avid {
    /// Creates a new Avid instance with the given parameters.
    fn new(id: u32, n: u32, t: u32, k: u32) -> Result<Self, RbcError> {
        if !(t < (n + 2) / 3) {
            // ceil(n / 3)
            return Err(RbcError::InvalidThreshold(t, n));
        }
        if !(t + 1 <= k && k <= n - 2 * t) {
            return Err(RbcError::Internal(format!(
                "Invalid k: must satisfy t + 1 <= k <= n - 2t (t={}, k={}, n={})",
                t, k, n
            )));
        }

        Ok(Avid {
            id,
            n,
            t,
            k,
            store: Arc::new(Mutex::new(HashMap::new())),
        })
    }
    fn id(&self) -> u32 {
        self.id
    }
    ///This initiates the Avid protocol.
    async fn init<N: Network + Send + Sync>(
        &self,
        payload: Vec<u8>,
        session_id: u32,
        net: Arc<N>,
    ) -> Result<(), RbcError> {
        info!(
            id = self.id,
            session_id,
            msg_type = "SEND",
            "Sending SEND message for AVID to all parties"
        );

        //Generating shards for the message to be broadcasted, here we are using Reed Solomon erasure coding
        let shards = encode_rs(payload.clone(), self.k as usize, (self.n - self.k) as usize)?;
        //Generating the merkle tree out of the shards
        let tree = gen_merkletree(shards.clone());
        let root = tree.root().ok_or_else(|| {
            RbcError::Internal(format!("Merkle root missing for session {}", session_id))
        })?;

        // Generating fingerprint for each server and sending it to them along with root and respective shard
        for i in 0..self.n {
            let i_usize = i as usize;
            let fingerprint = tree.proof(&[i_usize]).to_bytes();
            let mut fp = Vec::with_capacity(root.len() + fingerprint.len());
            fp.extend_from_slice(&root);
            fp.extend_from_slice(&fingerprint);

            let shard = shards[i_usize].clone();
            // Create an SEND message with the given fingerprint,root,shard and session ID.
            let msg = Msg::new(
                self.id,
                session_id,
                0,
                shard,
                fp, // [root||fingerprint]
                GenericMsgType::Avid(MsgTypeAvid::Send),
                payload.len(),
            );

            if let Err(e) = self.send(msg, net.clone(), i).await {
                warn!("Failed to send shard to party {}: {:?}", i, e);
            }
        }
        Ok(())
    }
    /// Processes incoming messages based on their type.
    async fn process<N: Network + Send + Sync>(
        &self,
        msg: Vec<u8>,
        net: Arc<N>,
    ) -> Result<(), RbcError> {
<<<<<<< HEAD
        let msg: Msg = bincode::deserialize(&msg).map_err(|e| RbcError::SerializationError(e))?;

        match &msg.msg_type {
            GenericMsgType::Avid(msg_type) => match msg_type {
                MsgTypeAvid::Send => self.send_handler(msg, net).await?,
                MsgTypeAvid::Echo => self.echo_handler(msg, net).await?,
                MsgTypeAvid::Ready => self.ready_handler(msg, net).await?,
                MsgTypeAvid::Unknown(tag) => return Err(RbcError::UnknownMsgType(tag.clone())),
            },
            _ => return Err(RbcError::UnknownMsgType("non-Avid".into())),
=======
        let wrapped: WrappedMessage =
            bincode::deserialize(&msg).map_err(RbcError::SerializationError)?;
        match wrapped {
            WrappedMessage::Rbc(msg) => {
                match &msg.msg_type {
                    GenericMsgType::Avid(msg_type) => match msg_type {
                        MsgTypeAvid::Send => self.send_handler(msg, net).await?,
                        MsgTypeAvid::Echo => self.echo_handler(msg, net).await?,
                        MsgTypeAvid::Ready => self.ready_handler(msg, net).await?,
                        MsgTypeAvid::Unknown(tag) => {
                            return Err(RbcError::UnknownMsgType(tag.clone()))
                        }
                    },
                    _ => return Err(RbcError::UnknownMsgType("non-Avid".into())),
                }
                Ok(())
            }
            _ => Ok(()),
>>>>>>> 80f0c798
        }
        Ok(())
    }
<<<<<<< HEAD

=======
>>>>>>> 80f0c798
    /// Broadcast messages to other nodes.
    async fn broadcast<N: Network + Send + Sync>(
        &self,
        msg: Msg,
        net: Arc<N>,
    ) -> Result<(), RbcError> {
<<<<<<< HEAD
        let encoded = bincode::serialize(&msg).map_err(RbcError::SerializationError)?;
=======
        let wrapped = WrappedMessage::Rbc(msg);
        let encoded = bincode::serialize(&wrapped).map_err(RbcError::SerializationError)?;
>>>>>>> 80f0c798
        net.broadcast(&encoded)
            .await
            .map_err(|e| RbcError::NetworkError(e))?;
        Ok(())
    }
    /// Send to another node
    async fn send<N: Network + Send + Sync>(
        &self,
        msg: Msg,
        net: Arc<N>,
        recv: u32,
    ) -> Result<(), RbcError> {
<<<<<<< HEAD
        let encoded = bincode::serialize(&msg).map_err(RbcError::SerializationError)?;
=======
        let wrapped = WrappedMessage::Rbc(msg);
        let encoded = bincode::serialize(&wrapped).map_err(RbcError::SerializationError)?;
>>>>>>> 80f0c798
        net.send((recv as usize) + 1, &encoded)
            .await
            .map_err(|e| RbcError::NetworkError(e))?;
        Ok(())
    }
}

impl Avid {
    // Handlers

    /// Handles the "SEND" message. Responds by broadcasting an "ECHO" message if necessary.
    pub async fn send_handler<N: Network + Send + Sync>(
        &self,
        msg: Msg,
        net: Arc<N>,
    ) -> Result<(), RbcError> {
        info!(
            id = self.id,
            session_id = msg.session_id,
            sender = msg.sender_id,
            msg_type = %msg.msg_type,
            "Handling SEND message"
        );
        if msg.metadata.len() < 32 {
            return Err(RbcError::Internal("Incorrect message length".to_string()));
        }
        // Lock the session store to update the session state.
        let session_store = self.get_or_create_store(msg.session_id).await;
        // Lock the session-specific store to access or update the session state.
        let mut store = session_store.lock().await;

        // Only broadcast the ECHO if it hasn't already been sent.
        if !store.echo {
            //Verify the merkle path(fingerprint) against shared root for the given shard
            match verify_merkle(self.id, self.n, msg.metadata.clone(), msg.payload.clone()) {
                Ok(true) => {
                    //Create echo message
                    let msg = Msg::new(
                        self.id,
                        msg.session_id,
                        msg.round_id,
                        msg.payload,
                        msg.metadata,
                        GenericMsgType::Avid(MsgTypeAvid::Echo),
                        msg.msg_len,
                    );
                    store.mark_echo(); // Mark that ECHO has been sent to avoid resending it
                    info!(
                        id = self.id,
                        session_id = msg.session_id,
                        msg_type = "ECHO",
                        "Broadcasting ECHO in response to SEND"
                    );
                    drop(store);
                    //Send message to every party
                    self.broadcast(msg, net).await?;
                }
                Ok(false) => {
                    error!(
                        id = self.id,
                        session_id = msg.session_id,
                        sender = msg.sender_id,
                        "Merkle proof verification failed on SEND message"
                    );
                    return Err(RbcError::Internal("Merkle proof failed in SEND".into()));
                }
                Err(e) => {
                    error!(
                        id = self.id,
                        session_id = msg.session_id,
                        sender = msg.sender_id,
                        error = %e,
                        "Error during Merkle proof verification"
                    );
                    return Err(RbcError::Inner(e));
                }
            };
        }
        Ok(())
    }
    /// Handles the "ECHO" message. Might broadcast "READY" message .
    pub async fn echo_handler<N: Network + Send + Sync>(
        &self,
        msg: Msg,
        net: Arc<N>,
    ) -> Result<(), RbcError> {
        info!(
            id = self.id,
            session_id = msg.session_id,
            sender = msg.sender_id,
            msg_type = %msg.msg_type,
            "Handling ECHO message"
        );
        if msg.metadata.len() < 32 {
            return Err(RbcError::Internal("Incorrect message length".to_string()));
        }
        // Lock the session store to update the session state.
        let session_store = self.get_or_create_store(msg.session_id).await;
        // Lock the session-specific store to access or update the session state.
        let mut store = session_store.lock().await;

        // Ignore the message if the session has already ended.
        if store.ended {
            debug!(
                id = self.id,
                session_id = msg.session_id,
                "Session already ended, ignoring ECHO"
            );
            return Err(RbcError::SessionEnded(msg.session_id));
        }
        // If this sender has not already sent an ECHO, process it.
        if !store.has_echo(msg.sender_id) {
            let root = &msg.metadata[0..32];
            let proof_bytes = &msg.metadata[32..];

            //Verify merkle proof
            match verify_merkle(
                msg.sender_id,
                self.n,
                msg.metadata.clone(),
                msg.payload.clone(),
            ) {
                Ok(true) => {
                    //Store fingerprint and shard
                    store.insert_shard(root.to_vec(), msg.sender_id, msg.payload.clone());
                    store.insert_fingerprint(root.to_vec(), msg.sender_id, proof_bytes.to_vec());
                    //Increment echo count
                    store.increment_echo(root);
                    // Mark this sender as having sent an ECHO.
                    store.set_echo_sent(msg.sender_id);

                    let echo_count = store.get_echo_count(root);
                    let ready_count = store.get_ready_count(root);
                    //compact way to compute ceil((n + t + 1) / 2) using integer arithmetic
                    let threshold = u32::max((self.n + self.t + 2) / 2, self.k);
                    // READY broadcast logic
                    if echo_count == threshold && ready_count < self.k {
                        //Send ready logic
                        let shards_map = store.get_shards_for_root(&root.to_vec());
                        drop(store);
                        self.send_ready(msg, shards_map, net).await?;
                    }
                }
                Ok(false) => {
                    warn!(
                        id = self.id,
                        session_id = msg.session_id,
                        sender = msg.sender_id,
                        "Merkle verification failed for ECHO"
                    );
                    return Err(RbcError::Internal(
                        "Merkle verification failed in ECHO".into(),
                    ));
                }
                Err(e) => {
                    warn!(
                        id = self.id,
                        session_id = msg.session_id,
                        sender = msg.sender_id,
                        error = %e,
                        "Merkle verification threw error"
                    );
                    return Err(RbcError::Inner(e));
                }
            }
        }
        Ok(())
    }
    /// Handles the "READY" message. If the threshold is met, the session ends and the output is stored.
    pub async fn ready_handler<N: Network + Send + Sync>(
        &self,
        msg: Msg,
        net: Arc<N>,
    ) -> Result<(), RbcError> {
        info!(
            id = self.id,
            session_id = msg.session_id,
            sender = msg.sender_id,
            msg_type = %msg.msg_type,
            "Handling READY message"
        );
        if msg.metadata.len() < 32 {
            return Err(RbcError::Internal("Incorrect message length".to_string()));
        }
        // Lock the session store to update the session state.
        let session_store = self.get_or_create_store(msg.session_id).await;
        // Lock the session-specific store to access or update the session state.
        let mut store = session_store.lock().await;

        // Ignore the message if the session has already ended.
        if store.ended {
            debug!(
                id = self.id,
                session_id = msg.session_id,
                "Session already ended, ignoring READY"
            );
            return Err(RbcError::SessionEnded(msg.session_id));
        }
        // If this sender has not already sent an READY, process it.
        if !store.has_ready(msg.sender_id) {
            let root = &msg.metadata[0..32];
            let proof_bytes = &msg.metadata[32..];

            //Verify merkle proof
            match verify_merkle(
                msg.sender_id,
                self.n,
                msg.metadata.clone(),
                msg.payload.clone(),
            ) {
                Ok(true) => {
                    //Store fingerprint and shard
                    store.insert_shard(root.to_vec(), msg.sender_id, msg.payload.clone());
                    store.insert_fingerprint(
                        msg.metadata[0..32].to_vec(),
                        msg.sender_id,
                        proof_bytes.to_vec(),
                    );
                    //Increment ready count
                    store.increment_ready(root);
                    // Mark this sender as having sent an READY.
                    store.set_ready_sent(msg.sender_id);

                    let echo_count = store.get_echo_count(root);
                    let ready_count = store.get_ready_count(root);
                    //compact way to compute ceil((n + t + 1) / 2) using integer arithmetic
                    let threshold = u32::max((self.n + self.t + 2) / 2, self.k);

                    // READY broadcast logic
                    if echo_count < threshold && ready_count == self.k {
                        //Send ready logic
                        let shards_map = store.get_shards_for_root(&root.to_vec());
<<<<<<< HEAD
                        self.send_ready(msg.clone(), shards_map, net).await?;
=======
                        self.send_ready(msg.clone(), shards_map, net.clone())
                            .await?;
>>>>>>> 80f0c798
                    }

                    // Final consensus stage: enough READY messages to reconstruct
                    if ready_count == (self.k + self.t) {
                        let shards = decode_rs(
                            store.get_shards_for_root(&root.to_vec()),
                            self.k as usize,
                            (self.n - self.k) as usize,
                        )?;
                        //Reconstruct the original message to be broadcasted
                        let output = reconstruct_payload(shards, msg.msg_len, self.k as usize)?;
                        store.mark_ended(); //Terminate broadcast
                        store.set_output(output.clone()); //store the output

                        info!(
                            id = self.id,
                            session_id = msg.session_id,
                            output = ?output,
                            "Consensus achieved; AVID instance ended"
                        );
                        net.send((self.id as usize) + 1, &output)
                            .await
                            .map_err(|e| RbcError::NetworkError(e))?;
                    }
                }
                Ok(false) => {
                    warn!(
                        id = self.id,
                        session_id = msg.session_id,
                        sender = msg.sender_id,
                        "Merkle verification failed in READY handler"
                    );
                    return Err(RbcError::Internal(
                        "Merkle verification failed in READY".into(),
                    ));
                }
                Err(e) => {
                    warn!(
                        id = self.id,
                        session_id = msg.session_id,
                        sender = msg.sender_id,
                        error = %e,
                        "Error during Merkle verification in READY handler"
                    );
                    return Err(RbcError::Inner(e));
                }
            }
        }
        Ok(())
    }
    //This the logic for sending a READY message in both the echo and ready handler
    async fn send_ready<N: Network + Send + Sync>(
        &self,
        msg: Msg,
        shards_map: HashMap<u32, Vec<u8>>,
        net: Arc<N>,
    ) -> Result<(), RbcError> {
        let root = &msg.metadata[0..32];
        let handler_type = msg.msg_type;
        // Reconstruct all shards from existing shards
        let shards = decode_rs(shards_map, self.k as usize, (self.n - self.k) as usize)?;
        //Setting up payload and fingerprint for creating a message later
        let payload = shards[self.id as usize].clone();
        let mut fingerprint = root.to_vec();

        // When a server reconstructs a shard, it also reconstructs the corresponding
        // hashes on the path from j to the root, and uses them for later verification
        match generate_merkle_proofs_map(shards.clone(), self.n as usize) {
            Ok(proof_map) => {
                // Get fingerprint for self, for creating message later
                let self_proof = proof_map
                    .get(&(self.id as usize))
                    .cloned()
                    .unwrap_or_else(|| {
                        tracing::warn!(index = self.id, "Missing Merkle proof");
                        Vec::new()
                    });
                fingerprint.extend(self_proof);

                // Verify each proof per shard reconstructed
                for (id, proof) in proof_map {
                    let mut fp = root.to_vec();
                    fp.extend(proof);

                    match verify_merkle(id as u32, self.n, fp, shards[id as usize].clone()) {
                        Ok(true) => {}
                        Ok(false) => {
                            error!(
                                id = self.id,
                                session_id = msg.session_id,
                                "Merkle proof generation failed in {handler_type} handler. Aborting."
                            );
                            return Err(RbcError::Internal(format!(
                                "Merkle proof failed for id {}",
                                id
                            )));
                        }
                        Err(e) => {
                            error!(
                                id = self.id,
                                session_id = msg.session_id,
                                error = %e,
                                "Error during Merkle verification in {handler_type} handler"
                            );
                            return Err(RbcError::Inner(e));
                        }
                    }
                }
            }
            Err(e) => {
                error!(
                    id = self.id,
                    session_id = msg.session_id,
                    error = %e,
                    "Failed to generate Merkle proof map in {handler_type} handler"
                );
                return Err(RbcError::Inner(e));
            }
        }

        // Create ready message
        let ready_msg = Msg::new(
            self.id,
            msg.session_id,
            msg.round_id,
            payload,
            fingerprint,
            GenericMsgType::Avid(MsgTypeAvid::Ready),
            msg.msg_len,
        );
        info!(
            id = self.id,
            session_id = msg.session_id,
            msg_type = "READY",
            "Broadcasting READY in response to a {handler_type}"
        );

        // Send message
        self.broadcast(ready_msg, net).await?;
        Ok(())
    }
    async fn get_or_create_store(&self, session_id: u32) -> Arc<Mutex<AvidStore>> {
        let mut store = self.store.lock().await;
        // Get or create the session state for the current session.
        store
            .entry(session_id)
            .or_insert_with(|| Arc::new(Mutex::new(AvidStore::default())))
            .clone()
    }
}

///------------------------------ABA------------------------------
///
/// Algorithm: Binary Agreement (BA) for party P_i :
///
/// Upon receiving input `b_input`, set `est_0 := b_input` and enter the epoch loop.
/// Loop: for increasing round labels `r`:
/// 1. Multicast `BVAL_r(est_r)`
///
/// 2. Initialize: `bin_values_r := ∅`
///
/// 3. Upon receiving `BVAL_r(b)` messages from `f + 1` distinct nodes:
///    - If `BVAL_r(b)` has not yet been sent, multicast `BVAL_r(b)`
///
/// 4. Upon receiving `BVAL_r(b)` messages from `2f + 1` distinct nodes:
///    - Add `b` to `bin_values_r`: `bin_values_r := bin_values_r ∪ {b}`
///
/// 5. Wait until `bin_values_r ≠ ∅`, then:
///    - Multicast `AUX_r(w)`, where `w ∈ bin_values_r`
///
/// 6. Wait until at least `(N - f)` `AUX_r` messages are received
///    - Let `vals` be the set of values contained in these `AUX_r` messages
///    - Condition: `vals ⊆ bin_values_r`
///      (Note: `bin_values_r` may still be changing)
///      This condition can be satisfied after receiving either `AUX_r` or `BVAL_r` messages
///
/// 7. Sample common coin for round `r`: `s ← Coin_r.GetCoin()`
///
/// 8. Decision logic:
///    - If `vals == {b}` (singleton set):
///        * Set `est_{r+1} := b`
///        * If `b == (s % 2)`, then output `b`
///    - Else (i.e., `vals` contain

#[derive(Clone)]
pub struct ABA {
    pub id: u32,                                               // The ID of the initiator
    pub n: u32,                          // Total number of parties in the network
    pub t: u32,                          // Number of allowed malicious parties
    pub k: u32,                          //threshold
    pub skshare: Arc<OnceCell<Vec<u8>>>, //Secret key share
    pub pkset: Arc<OnceCell<Vec<u8>>>,   //Public key set
    pub store: Arc<Mutex<HashMap<u32, Arc<Mutex<AbaStore>>>>>, // Stores the ABA session state
    pub coin: Arc<Mutex<HashMap<u32, Arc<Mutex<CoinStore>>>>>, // Stores the common coin session state
}
#[async_trait]
impl RBC for ABA {
    /// Creates a new ABA instance with the given parameters.
    fn new(id: u32, n: u32, t: u32, k: u32) -> Result<Self, RbcError> {
        if !(t < (n + 2) / 3) {
            // ceil(n / 3)
            return Err(RbcError::InvalidThreshold(t, n));
        }
        Ok(ABA {
            id,
            n,
            t,
            k,
            skshare: Arc::new(OnceCell::new()),
            pkset: Arc::new(OnceCell::new()),
            store: Arc::new(Mutex::new(HashMap::new())),
            coin: Arc::new(Mutex::new(HashMap::new())),
        })
    }
    fn id(&self) -> u32 {
        self.id
    }
    /// This initiates the ABA protocol.
    async fn init<N: Network + Send + Sync>(
        &self,
        payload: Vec<u8>,
        session_id: u32,
        net: Arc<N>,
    ) -> Result<(), RbcError> {
        info!(
            id = self.id,
            session_id,
            msg_type = "EST",
            "Broadcasting EST message"
        );
        let v_r = match get_value_round(&payload) {
            Some(r) => r,
            None => {
                error!(
                    id = self.id,
                    session_id = session_id,
                    "Error while getting roundid at init"
                );
                return Err(RbcError::Internal(
                    "Error while getting roundid at init".to_string(),
                ));
            }
        };
        // Create an est message with the given value and round id for a specific session ID.
        let msg = Msg::new(
            self.id,
            session_id,
            v_r.1,             //[round ID]
            vec![v_r.0 as u8], // [value]
            vec![],
            GenericMsgType::ABA(MsgTypeAba::Est),
            payload.len(),
        );

        // Lock the session store to update the session state.
        let session_store = self.get_or_create_store(msg.session_id).await;
        // Lock the session-specific store to access or update the session state.
        let mut store = session_store.lock().await;
        //Mark as having sent est value for round id
        store.mark_est(msg.round_id, v_r.0);
        drop(store);
        self.broadcast(msg, net).await?;
        Ok(())
    }

    /// Processes incoming messages based on their type.
    async fn process<N: Network + Send + Sync + 'static>(
        &self,
        msg: Vec<u8>,
        net: Arc<N>,
    ) -> Result<(), RbcError> {
        let msg: Msg = bincode::deserialize(&msg).map_err(|e| RbcError::SerializationError(e))?;
        match &msg.msg_type {
            GenericMsgType::ABA(msg_type) => match msg_type {
                MsgTypeAba::Est => self.est_handler(msg, net).await?,
                MsgTypeAba::Aux => self.aux_handler(msg, net).await?,
                MsgTypeAba::Key => self.key_handler(msg)?,
                MsgTypeAba::Coin => self.coin_handler(msg).await?,
                MsgTypeAba::Unknown(tag) => return Err(RbcError::UnknownMsgType(tag.clone())),
            },
            _ => return Err(RbcError::UnknownMsgType("non-ABA".into())),
        }
        Ok(())
    }
    async fn broadcast<N: Network + Send + Sync>(
        &self,
        msg: Msg,
        net: Arc<N>,
    ) -> Result<(), RbcError> {
        let encoded = bincode::serialize(&msg).map_err(RbcError::SerializationError)?;
        net.broadcast(&encoded)
            .await
            .map_err(|e| RbcError::NetworkError(e))?;
        Ok(())
    }
    /// Send to another node
    async fn send<N: Network + Send + Sync>(
        &self,
        msg: Msg,
        net: Arc<N>,
        recv: u32,
    ) -> Result<(), RbcError> {
        let encoded = bincode::serialize(&msg).map_err(RbcError::SerializationError)?;
        net.send((recv as usize) + 1, &encoded)
            .await
            .map_err(|e| RbcError::NetworkError(e))?;
        Ok(())
    }
}
impl ABA {
    //Handlers

    /// Handles the estimate value, Responds by broadcasting an aux message if necessary.
    pub async fn est_handler<N: Network + Send + Sync>(
        &self,
        msg: Msg,
        net: Arc<N>,
    ) -> Result<(), RbcError> {
        info!(
            session_id = msg.session_id,
            id = self.id,
            sender = msg.sender_id,
            msg_type = %msg.msg_type,
            "Handling EST message for round {}",msg.round_id,
        );

        // Lock the session store to update the session state.
        let session_store = self.get_or_create_store(msg.session_id).await;
        // Lock the session-specific store to access or update the session state.
        let mut store = session_store.lock().await;

        // Ignore the message if the session has already ended.
        if store.ended {
            debug!(
                id = self.id,
                session_id = msg.session_id,
                "Session already ended, ignoring est"
            );
            return Err(RbcError::SessionEnded(msg.session_id));
        }

        //Get est value
        let value = match get_value(&msg.payload) {
            Some(v) => v,
            None => {
                warn!(
                    id = self.id,
                    session_id = msg.session_id,
                    "Error while getting value at est handler"
                );
                return Err(RbcError::Internal(
                    "Error while getting value at est handler".to_string(),
                ));
            }
        };
        //Check if sender sent before
        if !store.has_sent_est(msg.round_id, msg.sender_id, value) {
            store.set_est_sent(msg.round_id, msg.sender_id, value); //Mark sender against est value
            store.increment_est(msg.round_id, value); // count est value
            let count = store.get_est_count(msg.round_id)[value as usize]; // get the est count

            //protocol logic for sending est value
            if count >= self.t + 1 && !store.get_est(msg.round_id, value) {
                store.mark_est(msg.round_id, value); // Mark as having sent est value
                let new_msg = Msg::new(
                    self.id,
                    msg.session_id,
                    msg.round_id,
                    msg.payload.clone(),
                    msg.metadata.clone(),
                    GenericMsgType::ABA(MsgTypeAba::Est),
                    msg.msg_len,
                );
                self.broadcast(new_msg, net.clone()).await?;
            }

            //protocol logic for sending aux value
            if count >= 2 * self.t + 1 {
                store.insert_bin_value(msg.round_id, value);
                if !store.get_aux(msg.round_id, value) {
                    store.mark_aux(msg.round_id, value); // Mark as having sent aux value
                    let new_msg = Msg::new(
                        self.id,
                        msg.session_id,
                        msg.round_id,
                        msg.payload,
                        msg.metadata,
                        GenericMsgType::ABA(MsgTypeAba::Aux),
                        msg.msg_len,
                    );
                    drop(store);
                    self.broadcast(new_msg, net).await?;
                }
            }
        }
        Ok(())
    }

    /// Handles the aux value and sends a new est message or terminates.
    pub async fn aux_handler<N: Network + Send + Sync + 'static>(
        &self,
        msg: Msg,
        net: Arc<N>,
    ) -> Result<(), RbcError> {
        info!(
            id = self.id,
            session_id = msg.session_id,
            sender = msg.sender_id,
            msg_type = %msg.msg_type,
            "Handling AUX message for round {}",msg.round_id
        );

        // Lock the session store to update the session state.
        let session_store = self.get_or_create_store(msg.session_id).await;
        // Lock the session-specific store to access or update the session state.
        let mut store = session_store.lock().await;

        //Get aux value
        let value = match get_value(&msg.payload) {
            Some(v) => v,
            None => {
                warn!(
                    id = self.id,
                    session_id = msg.session_id,
                    "Error while getting value at aux handler"
                );
                return Err(RbcError::Internal(
                    "Error while getting value at aux handler".to_string(),
                ));
            }
        };

        // Ignore the message if the session has already ended.
        if store.ended {
            debug!(
                id = self.id,
                session_id = msg.session_id,
                "Session already ended, ignoring aux"
            );
            return Err(RbcError::SessionEnded(msg.session_id));
        }
        let bin_val = store.get_bin_values(msg.round_id);

        if !bin_val.contains(&value) {
            // Don't accept AUX messages for values not in bin_values
            return Err(RbcError::Internal(
                "Not accepting AUX message for values not in bin_values".to_string(),
            ));
        }

        //Check if sender sent before
        if !store.has_sent_aux(msg.round_id, msg.sender_id, value) {
            store.set_aux_sent(msg.round_id, msg.sender_id, value); // Mark sender for sending aux value
            store.insert_values(msg.round_id, msg.sender_id, value); //Store aux value against sender

            //Get aux message sender count
            let count = store.get_sender_count(msg.round_id) as u32;
            //Get bin_value set
            let bin_val = store.get_bin_values(msg.round_id);
            //Get values set
            let values = store.get_all_values(msg.round_id);
            drop(store);
            //protocol logic for starting next or termination
            if count >= self.n - self.t && values.is_subset(&bin_val) {
                // Call coin generation, return if already started
                {
                    let coin_store = self.get_or_create_coinstore(msg.session_id).await;
                    let mut store = coin_store.lock().await;
                    if store.get_start(msg.round_id) {
                        return Ok(());
                    }
                    store.set_start(msg.round_id);
                }

                self.init_coin(msg.clone(), net.clone()).await?;
                //Set up to wait for coin to be ready
                let cloned_msg = msg.clone();
                let cloned_net = net.clone();
                let cloned_self = self.clone();

                tokio::spawn(async move {
                    let coin_opt = cloned_self
                        .wait_for_coin(cloned_msg.session_id, cloned_msg.round_id, 1000)
                        .await;

                    let coin_value = match coin_opt {
                        Some(coin) => coin,
                        None => {
                            error!(
                                id = cloned_self.id,
                                session_id = cloned_msg.session_id,
                                round = cloned_msg.round_id,
                                "Failed to get coin value in time"
                            );
                            return;
                        }
                    };
                    // Lock the session store to update the session state.
                    let session_store =
                        cloned_self.get_or_create_store(cloned_msg.session_id).await;
                    // Lock the session-specific store to access or update the session state.
                    let mut store = session_store.lock().await;

                    if store.ended {
                        debug!(
                            id = cloned_self.id,
                            session_id = cloned_msg.session_id,
                            "Session already ended, ignoring coin result"
                        );
                        return;
                    }
                    //If |values| = 1, pi decides v (the single value present in values) if additionally s = v
                    if values.len() == 1 {
                        let v = match values.iter().next().copied() {
                            Some(v) => v,
                            None => {
                                error!(
                                    id = cloned_self.id,
                                    session_id = cloned_msg.session_id,
                                    round = cloned_msg.round_id,
                                    "Could not get the value from values set"
                                );
                                return;
                            }
                        };
                        if v == coin_value {
                            store.mark_ended();
                            store.set_output(v);
                            info!(
                                id = cloned_self.id,
                                session_id = cloned_msg.session_id,
                                output = ?cloned_msg.payload,
                                "Binary agreement achieved; ABA instance ended at round {}",msg.round_id
                            );
                        } else {
                            //adopts v as its new estimate
                            info!(
                                id = cloned_self.id,
                                session_id = cloned_msg.session_id,
                                "Entering round {} with value",
                                msg.round_id + 1
                            );
                            let _ = cloned_self
                                .send_est_for_next_round(
                                    &cloned_msg,
                                    cloned_msg.round_id + 1,
                                    v,
                                    cloned_net,
                                )
                                .await
                                .map_err(|err| {
                                    error!(
                                        id = cloned_self.id,
                                        session_id = cloned_msg.session_id,
                                        error = ?err,
                                        "Starting next round failed"
                                    );
                                });
                        }
                    } else {
                        //If |values| = 2, both the value 0 and the value 1 are estimate values of correct processes.
                        //In this cases, pi adopts the value s of the common coin
                        info!(
                            id = cloned_self.id,
                            session_id = cloned_msg.session_id,
                            "Entering round {} with coin",
                            msg.round_id + 1
                        );
                        let _ = cloned_self
                            .send_est_for_next_round(
                                &cloned_msg,
                                cloned_msg.round_id + 1,
                                coin_value,
                                cloned_net,
                            )
                            .await
                            .map_err(|err| {
                                error!(
                                    id = cloned_self.id,
                                    session_id = cloned_msg.session_id,
                                    error = ?err,
                                    "Starting next round failed"
                                );
                            });
                    }
                });
            }
        }
        Ok(())
    }

    //Function to wait and get notified when the coin is ready
    async fn wait_for_coin(&self, session_id: u32, round_id: u32, timeout_ms: u64) -> Option<bool> {
        let coin_store = self.get_or_create_coinstore(session_id).await;

        let notify = {
            let mut store = coin_store.lock().await;

            //Check if coin is ready
            if let Some(coin) = store.coin(round_id) {
                return Some(coin);
            }

            // Create and store Notify
            let entry = store
                .notifiers
                .entry(round_id)
                .or_insert_with(|| Arc::new(Notify::new()));
            Arc::clone(entry)
        };

        // Wait for notification or timeout
        let timeout = Duration::from_millis(timeout_ms);
        tokio::select! {
            _ = notify.notified() => {
                let store = coin_store.lock().await;
                store.coins.get(&round_id).copied()
            }
            _ = tokio::time::sleep(timeout) => {
                warn!(
                    "Timed out waiting for coin for session {} round {}",
                    session_id, round_id
                );
                None
            }
        }
    }

    async fn get_or_create_store(&self, session_id: u32) -> Arc<Mutex<AbaStore>> {
        let mut store = self.store.lock().await;
        // Get or create the session state for the current session.
        store
            .entry(session_id)
            .or_insert_with(|| Arc::new(Mutex::new(AbaStore::default())))
            .clone()
    }

    async fn get_or_create_coinstore(&self, session_id: u32) -> Arc<Mutex<CoinStore>> {
        let mut store = self.coin.lock().await;
        // Get or create the session state for the current session.
        store
            .entry(session_id)
            .or_insert_with(|| Arc::new(Mutex::new(CoinStore::default())))
            .clone()
    }

    //Create and broadcast est message for the next round
    async fn send_est_for_next_round<N: Network + Send + Sync>(
        &self,
        msg: &Msg,
        round: u32,
        value: bool,
        net: Arc<N>,
    ) -> Result<(), RbcError> {
        let msg = Msg::new(
            self.id,
            msg.session_id,
            round,
            vec![value as u8],
            msg.metadata.clone(),
            GenericMsgType::ABA(MsgTypeAba::Est),
            msg.msg_len,
        );
        self.broadcast(msg, net).await?;
        Ok(())
    }

    //Store secret key shares and public keyshare set
    fn key_handler(&self, msg: Msg) -> Result<(), RbcError> {
        info!(
            id = self.id,
            session_id = msg.session_id,
            sender = msg.sender_id,
            msg_type = %msg.msg_type,
            "Handling Key setup message"
        );

        let _ = self
            .skshare
            .set(msg.payload)
            .map_err(|e| RbcError::Internal(e.to_string()))?;
        let _ = self
            .pkset
            .set(msg.metadata)
            .map_err(|e| RbcError::Internal(e.to_string()))?;
        Ok(())
    }

    //Initialise the common coin
    pub async fn init_coin<N: Network + Send + Sync>(
        &self,
        msg: Msg,
        net: Arc<N>,
    ) -> Result<(), RbcError> {
        info!(
            id = self.id,
            session_id = msg.session_id,
            sender = msg.sender_id,
            msg_type = %msg.msg_type,
            round = msg.round_id,
            "Initialising common coin"
        );

        let sk_payload = match self.skshare.get() {
            Some(sk) => sk,
            None => {
                error!(
                    id = self.id,
                    session_id = msg.session_id,
                    "Error while getting secret key share"
                );
                return Err(RbcError::Internal(
                    "Error while getting secret key share".to_string(),
                ));
            }
        };
        // Deserialize the secret key share
        //Might be unsafe : We are exposing the secret key share
        //To do : Replace with a more controllablle crate
        let skshare: SerdeSecret<SecretKeyShare> =
            bincode::deserialize(&sk_payload).map_err(|e| RbcError::SerializationError(e))?;

        //Sign the session id with the secret key share and broadcast to others
        let signshare = skshare.sign(msg.round_id.to_be_bytes());
        let new_msg = Msg::new(
            self.id,
            msg.session_id,
            msg.round_id,
            signshare.to_bytes().to_vec(),
            vec![],
            GenericMsgType::ABA(MsgTypeAba::Coin),
            msg.msg_len,
        );
        info!(
            session_id = msg.session_id,
            id = self.id,
            sender = msg.sender_id,
            msg_type = %msg.msg_type,
            "Broadcasting signature shares"
        );
        self.broadcast(new_msg, net).await?;
        Ok(())
    }

    //Collect the signature share and generate the common coin
    async fn coin_handler(&self, msg: Msg) -> Result<(), RbcError> {
        info!(
            session_id = msg.session_id,
            id = self.id,
            sender = msg.sender_id,
            msg_type = %msg.msg_type,
            "At coin handler"
        );

        // Lock the session store to update the session state.
        let coin_store = self.get_or_create_coinstore(msg.session_id).await;
        // Lock the session-specific store to access or update the session state.
        let mut store = coin_store.lock().await;

        //Check if the sender has sent a signature share before
        if !store.has_sent_sign(msg.round_id, msg.sender_id) {
            // --- Deserialize incoming signature share ---
            let sigshare_bytes: &[u8; 96] = match msg.payload.as_slice().try_into() {
                Ok(bytes) => bytes,
                Err(_) => {
                    warn!("Invalid signature share size from {}", msg.sender_id);
                    return Err(RbcError::Internal(
                        "Invalid signature share size".to_string(),
                    ));
                }
            };

            let sigshare = match SignatureShare::from_bytes(sigshare_bytes) {
                Ok(share) => share,
                Err(e) => {
                    warn!(
                        "Failed to deserialize signature share from {}",
                        msg.sender_id
                    );
                    return Err(RbcError::Internal(format!(
                        "Failed to deserialize signature share from {} : {e}",
                        msg.sender_id
                    )));
                }
            };

            //Get the public key share set
            let pkset_bytes = match self.pkset.get() {
                Some(pk) => pk,
                None => {
                    error!(
                        id = self.id,
                        session_id = msg.session_id,
                        "Error while getting pk key set"
                    );
                    return Err(RbcError::Internal(
                        "Error while getting pk key set".to_string(),
                    ));
                }
            };

            let pkset: PublicKeySet = match bincode::deserialize(&pkset_bytes) {
                Ok(pk) => pk,
                Err(e) => {
                    warn!("Failed to deserialize PublicKeySet");
                    return Err(RbcError::SerializationError(e));
                }
            };

            //Verfiy the signature share
            if !pkset
                .public_key_share(msg.sender_id as i32)
                .verify(&sigshare, msg.round_id.to_be_bytes())
            {
                warn!("Invalid signature share from {}", msg.sender_id);
                return Err(RbcError::Internal(format!(
                    "Invalid signature share from {}",
                    msg.sender_id
                )));
            }

            //Mark the sender
            store.set_sign_sent(msg.round_id, msg.sender_id);
            store.insert_share(msg.round_id, msg.sender_id, msg.payload); //Store signature share
            store.increment_sign(msg.round_id); //Increment share count
            let count = store.get_sign_count(msg.round_id); //Get share count

            //Collect enough share to get the Signature
            if count == self.t + 1 {
                let shares = store.get_shares_map(msg.round_id);
                if let Some(shares_map) = shares {
                    let sig_shares: Vec<(usize, SignatureShare)> = shares_map
                        .iter()
                        .filter_map(|(&sender_id, bytes)| {
                            let array: &[u8; 96] = bytes.as_slice().try_into().ok()?;
                            SignatureShare::from_bytes(array)
                                .ok()
                                .map(|s| (sender_id as usize, s))
                        })
                        .collect();

                    match pkset.combine_signatures(sig_shares.iter().map(|(i, s)| (*i, s))) {
                        Ok(signature) => {
                            if pkset
                                .public_key()
                                .verify(&signature, msg.round_id.to_be_bytes())
                            {
                                // Convert the final signature to a coin value (e.g., bool)
                                let coin_bit = signature.to_bytes()[0] & 1 == 1;

                                store.set_coin(msg.round_id, coin_bit);
                                info!(
                                    session_id = msg.session_id,
                                    id = self.id,
                                    "Successfully combined and verified signature for round {} with coin = {}",
                                    msg.round_id,
                                    coin_bit
                                );
                                return Ok(());
                            } else {
                                warn!("Combined signature failed verification");
                                return Err(RbcError::Internal(
                                    "Combined signature failed verification".to_string(),
                                ));
                            }
                        }
                        Err(err) => {
                            error!("Failed to combine signature shares: {:?}", err);
                            return Err(RbcError::Internal(format!(
                                "Failed to combine signature shares: {err}"
                            )));
                        }
                    }
                }
            }
        }
        Ok(())
    }
}

/// Mock trusted dealer for testing.
/// Might replace with a DKG.
///To do: Replace threshold signature crate with a more reliable option or build from scratch
pub struct Dealer {
    n: u32,
    t: u32,
}
impl Dealer {
    pub fn new(n: u32, t: u32) -> Self {
        Dealer { n, t }
    }

    /// Perform key generation and send shares to all parties
    pub async fn distribute_keys<N: Network>(&self, msg: Msg, net: Arc<N>) -> Result<(), RbcError> {
        let mut rng = rand::thread_rng();
        let skset = SecretKeySet::random(self.t as usize, &mut rng);
        let pkset = skset.public_keys();

        let pkset_serial = bincode::serialize(&pkset).expect("Failed to serialize pkset");

        for i in 0..self.n {
            let skshare = SerdeSecret(skset.secret_key_share(i as i32));
            let serialized_share =
                bincode::serialize(&skshare).map_err(|e| RbcError::SerializationError(e))?;

            let key_msg = Msg::new(
                msg.sender_id,
                msg.session_id,
                msg.round_id,
                serialized_share,
                pkset_serial.clone(),
                msg.msg_type.clone(),
                msg.msg_len,
            );

            //let _ = net.senders[i as usize].send(key_msg).await;
            let encoded = bincode::serialize(&key_msg).map_err(RbcError::SerializationError)?;
            net.send((i as usize) + 1, &encoded)
                .await
                .map_err(|e| RbcError::NetworkError(e))?;
        }
        Ok(())
    }
}

/// ------------------------------ASYNCHRONOUS COMMON SUBSET------------------------------
///
/// Common subset is a sub-protocol used to agree on the termination of RBCs
/// Common subset based on https://eprint.iacr.org/2016/199.pdf works in the following steps :
/// 1. n RBCs of proposed values
/// 2. Run n Asynchronous Binary agreement(ABA) protocol per RBC to decide whether that RBC should be part of
/// the common subset
#[derive(Clone)]
pub struct ACS {
    pub id: u32,                     // The ID of the initiator
    pub n: u32,                      // Total number of parties in the network
    pub t: u32,                      // Number of allowed malicious parties
    pub k: u32,                      // threshold
    pub store: Arc<Mutex<AcsStore>>, // Stores the ACS session state
    pub aba: ABA,                    //ABA instance for the common subset
}

impl ACS {
    /// Creates a new ACS instance with the given parameters.
    pub fn new(id: u32, n: u32, t: u32, k: u32) -> Result<Self, RbcError> {
        if !(t < (n + 2) / 3) {
            // ceil(n / 3)
            return Err(RbcError::InvalidThreshold(t, n));
        }
        let aba = ABA::new(id, n, t, k)?;
        Ok(ACS {
            id,
            n,
            t,
            k,
            store: Arc::new(Mutex::new(AcsStore::default())),
            aba: aba,
        })
    }

    ///Initialies the ABA protocol, called when an RBC terminates
    pub async fn init<N: Network + Send + Sync + 'static>(
        &self,
        msg: Msg,
        net: Arc<N>,
    ) -> Result<(), RbcError> {
        info!(
            id = self.id,
            session_id = msg.session_id,
            sender = msg.sender_id,
            msg_type = %msg.msg_type,
            "Initiating common subset"
        );

        let mut store = self.store.lock().await;

        if !store.has_aba_input(msg.session_id) {
            store.set_aba_input(msg.session_id, true);
            store.set_rbc_output(msg.session_id, msg.payload);

            //Initiate aba for session id
            let payload = set_value_round(true, 0);
            self.aba.init(payload, msg.session_id, net.clone()).await?;

            // Spawn task to watch for ABA completion
            let aba_store = self.aba.get_or_create_store(msg.session_id).await;
            let aba_store_clone = aba_store.clone();
            let self_clone = self.clone();
            let net_clone = net.clone();
            let store_clone = self.store.clone();
            drop(store);
            tokio::spawn(async move {
                let notify = {
                    let aba = aba_store_clone.lock().await;
                    aba.notify.clone()
                };

                notify.notified().await;

                let output: bool = {
                    let aba = aba_store_clone.lock().await;
                    aba.output
                };

                // Store ABA output
                let mut store = store_clone.lock().await;
                store.set_aba_output(msg.session_id, output);

                // Check if enough parties agreed with output 1
                let true_count = store.get_aba_output_one_count();
                if true_count >= self_clone.n - self_clone.t {
                    // For any party that hasn't provided input yet, provide input 0
                    //We assume the session ID is of some form (broadcasterID||... ),
                    //for now we can assume session ID is just the broadcasters ID
                    let uninitiated = (0..self_clone.n)
                        .filter(|sid| !store.has_aba_input(*sid))
                        .collect::<Vec<_>>();
                    if uninitiated.len() == 0 {
                        let store_clone2 = store_clone.clone();
                        let self_clone2 = self_clone.clone();
                        tokio::spawn(async move {
                            self_clone2.check_and_finalize_output(store_clone2).await;
                        });
                        return;
                    } else {
                        for sid in uninitiated {
                            let payload = set_value_round(false, 0);
                            let _ = self_clone
                                .aba
                                .init(payload, sid, net_clone.clone())
                                .await
                                .map_err(|err| {
                                    error!(
                                        id = self_clone.id,
                                        session_id = sid,
                                        error = ?err,
                                        "ABA init failed"
                                    );
                                });
                            store.set_aba_input(sid, false);

                            // Spawn task for ABA completion of each uninitiated session
                            let aba_store = self_clone.aba.get_or_create_store(sid).await;
                            let aba_store_clone = aba_store.clone();
                            let self_clone2 = self_clone.clone();
                            let store_clone2 = store_clone.clone();

                            tokio::spawn(async move {
                                let notify = {
                                    let aba = aba_store_clone.lock().await;
                                    aba.notify.clone()
                                };

                                notify.notified().await;

                                let output = {
                                    let aba = aba_store_clone.lock().await;
                                    aba.output
                                };

                                {
                                    let mut store = self_clone2.store.lock().await;
                                    store.set_aba_output(sid, output);
                                }

                                self_clone2.check_and_finalize_output(store_clone2).await;
                            });
                        }
                    }
                }
            });
        } else if store.get_rbc_output(msg.session_id).is_none() {
            // RBC finished *after* ABA started
            store.set_rbc_output(msg.session_id, msg.payload);

            // Now try finalizing in case all ABA + RBC outputs are ready
            let store_clone = self.store.clone();
            let self_clone = self.clone();
            drop(store);
            info!(id = self.id, "Collect rbc");
            tokio::spawn(async move {
                self_clone.check_and_finalize_output(store_clone).await;
            });
        }
        Ok(())
    }
    async fn check_and_finalize_output(&self, session_store: Arc<Mutex<AcsStore>>) {
        let mut store = session_store.lock().await;
        // If not all ABA instances have outputs, return early
        if store.aba_output.len() < self.n as usize {
            return;
        }

        // Gather indices where ABA output is 1
        let mut consensus_indices: Vec<u32> = store
            .aba_output
            .iter()
            .filter(|(_, &v)| v)
            .map(|(&id, _)| id)
            .collect();

        consensus_indices.sort(); // Sort the indices

        // Wait until RBC output is available for all j in C
        let mut values = Vec::new();
        for &j in &consensus_indices {
            if let Some(value) = store.get_rbc_output(j) {
                values.push(value.clone());
            } else {
                // If even one is missing, wait and try later
                return;
            }
        }

        // Output the union of all values from parties in C
        info!(
            id = self.id,
            "ACS output finalized with {} values from {:?}",
            values.len(),
            consensus_indices
        );

        store.set_acs(values);
        store.mark_ended();
    }
}

#[cfg(test)]
mod tests {
    use super::*;

    #[test]
    fn test_bracha_avid_valid_params() {
        // Test for Bracha
        let bracha = Bracha::new(0, 4, 1, 2);
        assert!(
            bracha.is_ok(),
            "Expected valid parameters for Bracha to succeed"
        );

        // Test for Avid
        let avid = Avid::new(0, 6, 1, 2);
        assert!(
            avid.is_ok(),
            "Expected valid parameters for Avid to succeed"
        );

        let avid = Avid::new(1, 9, 2, 4);
        assert!(
            avid.is_ok(),
            "Expected valid parameters for Avid to succeed"
        );
    }

    #[test]
    fn test_bracha_avid_invalid_t() {
        // Test for Bracha
        let bracha = Bracha::new(0, 4, 2, 2); // Invalid t
        assert!(bracha.is_err(), "Expected invalid t to fail for Bracha");
        if let Err(msg) = bracha {
            assert!(
                msg.to_string().contains("t"),
                "Expected error message to mention t for Bracha"
            );
        }

        // Test for Avid
        let avid = Avid::new(0, 6, 2, 2); // Invalid t (t >= ceil(n / 3))
        assert!(avid.is_err(), "Expected invalid t to fail for Avid");
        if let Err(msg) = avid {
            assert!(
                msg.to_string().contains("t"),
                "Expected error message to mention t for Avid"
            );
        }

        let avid = Avid::new(1, 9, 4, 4); // Invalid t (t >= ceil(n / 3))
        assert!(avid.is_err(), "Expected invalid t to fail for Avid");
    }

    #[test]
    fn test_bracha_avid_invalid_k() {
        // Test for Avid with invalid k
        let avid = Avid::new(0, 6, 1, 0); // Invalid k (k < t + 1)
        assert!(avid.is_err(), "Expected invalid k to fail for Avid");
        if let Err(msg) = avid {
            assert!(
                msg.to_string().contains("k"),
                "Expected error message to mention k for Avid"
            );
        }

        let avid = Avid::new(1, 9, 2, 7); // Invalid k (k > n - 2t)
        assert!(avid.is_err(), "Expected invalid k to fail for Avid");

        // Test for Bracha with valid parameters
        let bracha = Bracha::new(0, 5, 1, 3); // Valid k for Bracha
        assert!(bracha.is_ok(), "Expected valid parameters for Bracha");
    }

    #[test]
    fn test_bracha_avid_edge_cases() {
        // n = 5, t = 1, k = 2: valid case for both Bracha and Avid
        let bracha = Bracha::new(0, 5, 1, 2);
        assert!(bracha.is_ok(), "Expected valid parameters for Bracha");
        let avid = Avid::new(0, 5, 1, 2);
        assert!(avid.is_ok(), "Expected valid parameters for Avid");

        // n = 5, t = 2, k = 2: invalid for Avid as k cannot be n - 2 * t
        let avid_invalid = Avid::new(0, 5, 2, 2);
        assert!(avid_invalid.is_err(), "Expected invalid k to fail for Avid");

        // n = 5, t = 2: invalid as t cannot be >= ceil(n / 3)
        let bracha_invalid = Bracha::new(0, 5, 2, 2);
        assert!(
            bracha_invalid.is_err(),
            "Expected invalid t to fail for Bracha"
        );
    }

    #[test]
    fn test_bracha_avid_zero_t() {
        // t = 0 should always be valid for both Bracha and Avid as long as k >= 1
        let bracha = Bracha::new(2, 3, 0, 1);
        assert!(bracha.is_ok(), "Expected t = 0 to be valid for Bracha");

        let avid = Avid::new(2, 5, 0, 1);
        assert!(avid.is_ok(), "Expected t = 0 to be valid for Avid");

        // n = 3, t = 0, k = 2: valid for both Bracha and Avid
        let bracha = Bracha::new(2, 3, 0, 2);
        assert!(bracha.is_ok(), "Expected valid parameters for Bracha");

        let avid = Avid::new(3, 3, 0, 2);
        assert!(avid.is_ok(), "Expected valid parameters for Avid");
    }
}<|MERGE_RESOLUTION|>--- conflicted
+++ resolved
@@ -1,16 +1,7 @@
 /// This file contains more common reliable broadcast protocols used in MPC.
 /// You can reuse them in your own custom MPC protocol implementations.
-<<<<<<< HEAD
-use super::{rbc_store::*, RbcError};
-use crate::common::rbc::utils::{
-    decode_rs, encode_rs, gen_merkletree, generate_merkle_proofs_map, get_value, get_value_round,
-    reconstruct_payload, set_value_round, verify_merkle,
-};
-use crate::common::RBC;
-=======
 use super::{rbc_store::*, utils::*, RbcError};
 use crate::{common::RBC, honeybadger::WrappedMessage};
->>>>>>> 80f0c798
 use async_trait::async_trait;
 use bincode;
 use std::{collections::HashMap, sync::Arc};
@@ -513,24 +504,13 @@
         }
         Ok(())
     }
+
     /// Processes incoming messages based on their type.
     async fn process<N: Network + Send + Sync>(
         &self,
         msg: Vec<u8>,
         net: Arc<N>,
     ) -> Result<(), RbcError> {
-<<<<<<< HEAD
-        let msg: Msg = bincode::deserialize(&msg).map_err(|e| RbcError::SerializationError(e))?;
-
-        match &msg.msg_type {
-            GenericMsgType::Avid(msg_type) => match msg_type {
-                MsgTypeAvid::Send => self.send_handler(msg, net).await?,
-                MsgTypeAvid::Echo => self.echo_handler(msg, net).await?,
-                MsgTypeAvid::Ready => self.ready_handler(msg, net).await?,
-                MsgTypeAvid::Unknown(tag) => return Err(RbcError::UnknownMsgType(tag.clone())),
-            },
-            _ => return Err(RbcError::UnknownMsgType("non-Avid".into())),
-=======
         let wrapped: WrappedMessage =
             bincode::deserialize(&msg).map_err(RbcError::SerializationError)?;
         match wrapped {
@@ -546,29 +526,21 @@
                     },
                     _ => return Err(RbcError::UnknownMsgType("non-Avid".into())),
                 }
+
                 Ok(())
             }
             _ => Ok(()),
->>>>>>> 80f0c798
-        }
-        Ok(())
-    }
-<<<<<<< HEAD
-
-=======
->>>>>>> 80f0c798
+        }
+    }
+
     /// Broadcast messages to other nodes.
     async fn broadcast<N: Network + Send + Sync>(
         &self,
         msg: Msg,
         net: Arc<N>,
     ) -> Result<(), RbcError> {
-<<<<<<< HEAD
-        let encoded = bincode::serialize(&msg).map_err(RbcError::SerializationError)?;
-=======
         let wrapped = WrappedMessage::Rbc(msg);
         let encoded = bincode::serialize(&wrapped).map_err(RbcError::SerializationError)?;
->>>>>>> 80f0c798
         net.broadcast(&encoded)
             .await
             .map_err(|e| RbcError::NetworkError(e))?;
@@ -581,12 +553,8 @@
         net: Arc<N>,
         recv: u32,
     ) -> Result<(), RbcError> {
-<<<<<<< HEAD
-        let encoded = bincode::serialize(&msg).map_err(RbcError::SerializationError)?;
-=======
         let wrapped = WrappedMessage::Rbc(msg);
         let encoded = bincode::serialize(&wrapped).map_err(RbcError::SerializationError)?;
->>>>>>> 80f0c798
         net.send((recv as usize) + 1, &encoded)
             .await
             .map_err(|e| RbcError::NetworkError(e))?;
@@ -819,12 +787,8 @@
                     if echo_count < threshold && ready_count == self.k {
                         //Send ready logic
                         let shards_map = store.get_shards_for_root(&root.to_vec());
-<<<<<<< HEAD
-                        self.send_ready(msg.clone(), shards_map, net).await?;
-=======
                         self.send_ready(msg.clone(), shards_map, net.clone())
                             .await?;
->>>>>>> 80f0c798
                     }
 
                     // Final consensus stage: enough READY messages to reconstruct
