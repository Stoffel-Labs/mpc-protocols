--- conflicted
+++ resolved
@@ -22,12 +22,9 @@
     InvalidInput,
     #[error("types are different")]
     TypeMismatch,
-<<<<<<< HEAD
     /// No suitable FFT evaluation domain could be found.
     #[error("No suitable FFT evaluation domain found for n={0}")]
     NoSuitableDomain(usize),
-=======
->>>>>>> b9a52d9e
 }
 
 /// Creates a Vandermonde matrix `V` of size `n x (t+1)`.
@@ -84,13 +81,8 @@
 #[cfg(test)]
 mod tests {
 
-<<<<<<< HEAD
     use super::*;
     use crate::honeybadger::robust_interpolate::robust_interpolate::RobustShare;
-=======
-    use crate::honeybadger::robust_interpolate::robust_interpolate::RobustShamirShare;
-    use super::*;
->>>>>>> b9a52d9e
     use ark_bls12_381::Fr;
     use ark_ff::{Field, One};
     use ark_poly::GeneralEvaluationDomain;
@@ -153,15 +145,9 @@
         let vandermonde = make_vandermonde::<Fr>(n, t).expect("make_vandermonde failed");
         // Shares represent coefficients [c0, c1, c2] for a polynomial c0 + c1*x + c2*x^2
         let shares = vec![
-<<<<<<< HEAD
             RobustShare::new(Fr::from(1u64), 0, 2),
             RobustShare::new(Fr::from(2u64), 0, 2),
             RobustShare::new(Fr::from(3u64), 0, 2),
-=======
-            RobustShamirShare::new(Fr::from(1u64), 0, 2),
-            RobustShamirShare::new(Fr::from(2u64), 0, 2),
-            RobustShamirShare::new(Fr::from(3u64), 0, 2),
->>>>>>> b9a52d9e
         ];
         let y_values = apply_vandermonde(&vandermonde, &shares).expect("apply_vandermonde failed");
         assert_eq!(
@@ -187,4 +173,152 @@
             );
         }
     }
+}
+
+/// Creates a Vandermonde matrix `V` of size `n x (t+1)`.
+/// Each row `j` contains powers of `domain.element(j)`: `[1, alpha_j, alpha_j^2, ..., alpha_j^t]`.
+pub fn make_vandermonde<F: FftField>(n: usize, t: usize) -> Result<Vec<Vec<F>>, InterpolateError> {
+    let domain =
+        GeneralEvaluationDomain::<F>::new(n).ok_or(InterpolateError::NoSuitableDomain(n))?;
+    let mut matrix = vec![vec![F::zero(); t + 1]; n];
+    for j in 0..n {
+        let alpha_j = domain.element(j);
+        let mut pow = F::one();
+        for k in 0..=t {
+            matrix[j][k] = pow;
+            pow *= alpha_j;
+        }
+    }
+
+    Ok(matrix)
+}
+
+/// Computes the matrix-vector product: `V * shares`.
+/// This effectively evaluates a polynomial (defined by `shares` as coefficients)
+/// at the domain elements corresponding to the Vandermonde matrix rows.
+pub fn apply_vandermonde<F: FftField, P>(
+    vandermonde: &[Vec<F>],
+    shares: &[ShamirShare<F, 1, P>],
+) -> Result<Vec<ShamirShare<F, 1, P>>, InterpolateError>
+where
+    ShamirShare<F, 1, P>: Clone
+        + Mul<F, Output = Result<ShamirShare<F, 1, P>, ShareError>>
+        + Add<ShamirShare<F, 1, P>, Output = Result<ShamirShare<F, 1, P>, ShareError>>,
+{
+    let share_len = shares.len();
+    for (_, row) in vandermonde.iter().enumerate() {
+        if row.len() != share_len {
+            return Err(InterpolateError::InvalidInput(
+                "Incorrect matrix length".to_string(),
+            ));
+        }
+    }
+    vandermonde
+        .iter()
+        .map(|row| {
+            let mut acc = (shares[0].clone() * row[0])?;
+            for (a, b) in row.iter().zip(shares.iter()).skip(1) {
+                let term = (b.clone() * *a)?;
+                acc = (acc + term)?
+            }
+            Ok(acc)
+        })
+        .collect()
+}
+
+#[cfg(test)]
+mod tests {
+
+    use crate::honeybadger::robust_interpolate::robust_interpolate::RobustShamirShare;
+    use super::*;
+    use ark_bls12_381::Fr;
+    use ark_ff::{Field, One};
+    use ark_poly::GeneralEvaluationDomain;
+
+    #[test]
+    fn test_make_vandermonde_basic() {
+        let n = 4;
+        let t = 2; // Matrix will have t+1 columns
+        let vandermonde = make_vandermonde::<Fr>(n, t).expect("apply_vandermonde failed");
+
+        // Verify dimensions
+        assert_eq!(
+            vandermonde.len(),
+            n,
+            "Vandermonde matrix should have 'n' rows"
+        );
+        for row in &vandermonde {
+            assert_eq!(row.len(), t + 1, "Each row should have 't+1' columns");
+        }
+
+        let domain =
+            GeneralEvaluationDomain::<Fr>::new(n).expect("Failed to create evaluation domain");
+
+        // Verify specific elements based on the domain elements
+        // Row 0: [1, 1, 1] since domain.element(0) is always 1
+        assert_eq!(vandermonde[0][0], Fr::one());
+        assert_eq!(vandermonde[0][1], Fr::one());
+        assert_eq!(vandermonde[0][2], Fr::one());
+
+        // Row 1: [1, alpha_1, alpha_1^2]
+        let alpha_1 = domain.element(1);
+        assert_eq!(vandermonde[1][0], Fr::one());
+        assert_eq!(vandermonde[1][1], alpha_1);
+        assert_eq!(vandermonde[1][2], alpha_1 * alpha_1);
+
+        // Verify a general element: matrix[j][k] should be (domain.element(j))^k
+        let j_test = 2;
+        let k_test = 1;
+        let alpha_j_test = domain.element(j_test);
+        assert_eq!(
+            vandermonde[j_test][k_test],
+            alpha_j_test.pow([k_test as u64]),
+            "Mismatch at matrix[{j_test}][{k_test}]"
+        );
+
+        let j_test_2 = 3;
+        let k_test_2 = 2;
+        let alpha_j_test_2 = domain.element(j_test_2);
+        assert_eq!(
+            vandermonde[j_test_2][k_test_2],
+            alpha_j_test_2.pow([k_test_2 as u64]),
+            "Mismatch at matrix[{j_test_2}][{k_test_2}]"
+        );
+    }
+
+    #[test]
+    fn test_apply_vandermonde_basic() {
+        let n = 4;
+        let t = 2;
+        let vandermonde = make_vandermonde::<Fr>(n, t).expect("make_vandermonde failed");
+        // Shares represent coefficients [c0, c1, c2] for a polynomial c0 + c1*x + c2*x^2
+        let shares = vec![
+            RobustShamirShare::new(Fr::from(1u64), 0, 2),
+            RobustShamirShare::new(Fr::from(2u64), 0, 2),
+            RobustShamirShare::new(Fr::from(3u64), 0, 2),
+        ];
+        let y_values = apply_vandermonde(&vandermonde, &shares).expect("apply_vandermonde failed");
+        assert_eq!(
+            y_values.len(),
+            n,
+            "Output y_values should have 'n' elements"
+        );
+
+        let domain =
+            GeneralEvaluationDomain::<Fr>::new(n).expect("Failed to create evaluation domain");
+
+        // Expected y_values[j] = sum(shares[k] * alpha_j^k)
+        // This is equivalent to evaluating the polynomial represented by 'shares' at alpha_j
+        for j in 0..n {
+            let alpha_j = domain.element(j);
+            let expected_y_j = shares[0].share[0] * alpha_j.pow([0]) // shares[0] * 1
+                             + shares[1].share[0] * alpha_j.pow([1]) // shares[1] * alpha_j
+                             + shares[2].share[0] * alpha_j.pow([2]); // shares[2] * alpha_j^2
+            assert_eq!(
+                y_values[j].share[0], expected_y_j,
+                "Mismatch for y_values at index {}",
+                j
+            );
+        }
+    }
 }