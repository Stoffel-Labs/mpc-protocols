pub mod rbc;
/// In MPC, the most fundamental underlying type is called a share.
/// Think of a share as a piece of a secret that has been split among a set of parties.
/// As such, on its own, you don't derive any information. But when combined with other parties,
/// a certain number of shares can reconstruct a secret.
/// When wanting to implement your own custom MPC protocols that can plug
/// into the StoffelVM, you must implement the Share type.
pub mod share;

<<<<<<< HEAD
use crate::{
    common::{
        rbc::{rbc_store::Msg, RbcError},
        share::ShareError,
    },
    honeybadger::{triple_gen::ShamirBeaverTriple, SessionId},
=======
use crate::common::{
    rbc::{rbc_store::Msg, RbcError},
    share::ShareError,
>>>>>>> b9a52d9e
};

use ark_ff::{FftField, Zero};
use ark_poly::{univariate::DensePolynomial, DenseUVPolynomial};
use ark_serialize::{CanonicalDeserialize, CanonicalSerialize};
use ark_std::rand::Rng;
use async_trait::async_trait;
use std::{
    marker::PhantomData,
    ops::{Add, Mul, Sub},
    sync::Arc,
    usize,
};
use stoffelmpc_network::Network;

#[derive(Clone, Debug, CanonicalSerialize, CanonicalDeserialize)]
pub struct ShamirShare<F: FftField, const N: usize, P> {
    pub share: [F; N],
    ///index of the share(x-values),can be different from the reciever ID
    pub id: usize,
    pub degree: usize,
    pub _sharetype: PhantomData<fn() -> P>,
}

pub trait SecretSharingScheme<F: FftField>: Sized {
    /// Secret type used in the Share
    type SecretType;

    type Error;

    fn compute_shares(
        secret: Self::SecretType,
        n: usize,
        degree: usize,
        ids: Option<&[usize]>,
        rng: &mut impl Rng,
    ) -> Result<Vec<Self>, Self::Error>;

    /// Recover the secret of the input shares.
    fn recover_secret(
        shares: &[Self],
        n: usize,
    ) -> Result<(Vec<Self::SecretType>, Self::SecretType), Self::Error>;
}

/// Interpolates a polynomial from `(x, y)` pairs using Lagrange interpolation.
///
/// # Errors
/// - `ShareError::InsufficientShares` if `x_vals` and `y_vals` have mismatched lengths.
pub fn lagrange_interpolate<F: FftField>(
    x_vals: &[F],
    y_vals: &[F],
) -> Result<DensePolynomial<F>, ShareError> {
    if x_vals.len() != y_vals.len() {
        return Err(ShareError::InvalidInput);
    }
    let n = x_vals.len();
    let mut result = DensePolynomial::zero();

    for j in 0..n {
        let mut numerator = DensePolynomial::from_coefficients_slice(&[F::one()]);
        let mut denominator = F::one();

        for m in 0..n {
            if m != j {
                numerator =
                    &numerator * &DensePolynomial::from_coefficients_slice(&[-x_vals[m], F::one()]);
                denominator *= x_vals[j] - x_vals[m];
            }
        }

        let term = numerator * DensePolynomial::from_coefficients_slice(&[y_vals[j] / denominator]);
        result = &result + &term;
    }

    Ok(result)
}

impl<F: FftField, const N: usize, P> Add for ShamirShare<F, N, P> {
    type Output = Result<Self, ShareError>;

    fn add(self, other: Self) -> Self::Output {
        if self.degree != other.degree {
            return Err(ShareError::DegreeMismatch);
        }

        if self.id != other.id {
            return Err(ShareError::IdMismatch);
        }

        let new_share: [F; N] = std::array::from_fn(|i| self.share[i] + other.share[i]);

        Ok(Self {
            share: new_share,
            id: self.id,
            degree: self.degree,
            _sharetype: PhantomData,
        })
    }
}

impl<F: FftField, const N: usize, P> Add<&F> for ShamirShare<F, N, P> {
    type Output = Result<Self, ShareError>;

    fn add(self, other: &F) -> Self::Output {
        let new_share: [F; N] = std::array::from_fn(|i| self.share[i] + other);

        Ok(Self {
            share: new_share,
            id: self.id,
            degree: self.degree,
            _sharetype: PhantomData,
        })
    }
}

impl<F: FftField, const N: usize, P> Sub<Self> for ShamirShare<F, N, P> {
    type Output = Result<Self, ShareError>;
    fn sub(self, other: Self) -> Self::Output {
        if self.degree != other.degree {
            return Err(ShareError::DegreeMismatch);
        }

        if self.id != other.id {
            return Err(ShareError::IdMismatch);
        }

        let new_share: [F; N] = std::array::from_fn(|i| self.share[i] - other.share[i]);

        Ok(Self {
            share: new_share,
            id: self.id,
            degree: self.degree,
            _sharetype: PhantomData,
        })
    }
}
impl<F: FftField, const N: usize, P> Sub<F> for ShamirShare<F, N, P> {
    type Output = Result<Self, ShareError>;
    fn sub(self, other: F) -> Self::Output {
        let new_share: [F; N] = std::array::from_fn(|i| self.share[i] - other);

        Ok(Self {
            share: new_share,
            id: self.id,
            degree: self.degree,
            _sharetype: PhantomData,
        })
    }
}

impl<F: FftField, const N: usize, P> Mul<F> for ShamirShare<F, N, P> {
    type Output = Result<Self, ShareError>;

    fn mul(self, other: F) -> Self::Output {
        let new_share: [F; N] = std::array::from_fn(|i| self.share[i] * other);

        Ok(Self {
            share: new_share,
            id: self.id,
            degree: self.degree,
            _sharetype: PhantomData,
        })
    }
}

impl<F, const N: usize, P> ShamirShare<F, N, P>
where
    F: FftField,
{
    pub fn share_mul(&self, other: &Self) -> Result<Self, ShareError> {
        if self.id != other.id {
            return Err(ShareError::IdMismatch);
        }

        let new_share: [F; N] = std::array::from_fn(|i| self.share[i] * other.share[i]);

        Ok(Self {
            share: new_share,
            id: self.id,
            degree: self.degree + other.degree,
            _sharetype: PhantomData,
        })
    }
}

/// In MPC, there needs to be a way for a dealer and the nodes to broadcast messages
/// to each other. And the receivers need to agree on the senders' messages.
/// The primitive that does this is called Reliable Broadcast (RBC).
/// When implementing your own custom MPC protocols, you must implement the RBC trait.
#[async_trait]
pub trait RBC: Send + Sync {
    /// Creates a new instance
<<<<<<< HEAD
    fn new(id: usize, n: usize, t: usize, k: usize) -> Result<Self, RbcError>
    where
        Self: Sized;
    /// Returns the unique identifier of the current party.
    fn id(&self) -> usize;
=======
    fn new(id: u32, n: u32, t: u32, k: u32) -> Result<Self, RbcError>
    where
        Self: Sized;
    /// Returns the unique identifier of the current party.
    fn id(&self) -> u32;
>>>>>>> b9a52d9e
    /// Required for initiating the broadcast
    async fn init<N: Network + Send + Sync>(
        &self,
        payload: Vec<u8>,
<<<<<<< HEAD
        session_id: SessionId,
=======
        session_id: u32,
>>>>>>> b9a52d9e
        parties: Arc<N>,
    ) -> Result<(), RbcError>;
    ///Processing messages sent by other nodes based on their type
    async fn process<N: Network + Send + Sync + 'static>(
        &self,
<<<<<<< HEAD
        msg: Msg,
=======
        msg: Vec<u8>,
>>>>>>> b9a52d9e
        parties: Arc<N>,
    ) -> Result<(), RbcError>;
    /// Broadcast messages to other nodes.
    async fn broadcast<N: Network + Send + Sync>(
        &self,
        msg: Msg,
        net: Arc<N>,
    ) -> Result<(), RbcError>;
    /// Send to another node
    async fn send<N: Network + Send + Sync>(
        &self,
        msg: Msg,
        net: Arc<N>,
<<<<<<< HEAD
        recv: usize,
=======
        recv: u32,
>>>>>>> b9a52d9e
    ) -> Result<(), RbcError>;
}

/// Now, it's time to define the MPC Protocol trait.
/// Given an underlying secret sharing protocol and a reliable broadcast protocol,
/// you can define an MPC protocol.
#[async_trait]
pub trait MPCProtocol<F, S, N>
where
    F: FftField,
    S: SecretSharingScheme<F>,
    N: Network,
{
    type MPCOpts;
    type Error: std::fmt::Debug;

    async fn process(&mut self, raw_msg: Vec<u8>, net: Arc<N>) -> Result<(), Self::Error>;

    async fn init(&mut self, network: Arc<N>, opts: Self::MPCOpts)
    where
        N: 'async_trait;

    async fn mul(&mut self, a: Vec<S>, b: Vec<S>, network: Arc<N>) -> Result<Vec<S>, Self::Error>
    where
        N: 'async_trait;
}

#[async_trait]
pub trait PreprocessingMPCProtocol<F, S, N>: MPCProtocol<F, S, N>
where
    N: Network,
    F: FftField,
    S: SecretSharingScheme<F>,
{
    async fn run_preprocessing<R>(
        &mut self,
        network: Arc<N>,
        rng: &mut R,
    ) -> Result<Vec<ShamirBeaverTriple<F>>, Self::Error>
    where
        N: 'async_trait,
        R: Rng + Send;
}<|MERGE_RESOLUTION|>--- conflicted
+++ resolved
@@ -7,18 +7,13 @@
 /// into the StoffelVM, you must implement the Share type.
 pub mod share;
 
-<<<<<<< HEAD
 use crate::{
     common::{
         rbc::{rbc_store::Msg, RbcError},
         share::ShareError,
     },
     honeybadger::{triple_gen::ShamirBeaverTriple, SessionId},
-=======
-use crate::common::{
-    rbc::{rbc_store::Msg, RbcError},
-    share::ShareError,
->>>>>>> b9a52d9e
+
 };
 
 use ark_ff::{FftField, Zero};
@@ -212,38 +207,22 @@
 #[async_trait]
 pub trait RBC: Send + Sync {
     /// Creates a new instance
-<<<<<<< HEAD
     fn new(id: usize, n: usize, t: usize, k: usize) -> Result<Self, RbcError>
     where
         Self: Sized;
     /// Returns the unique identifier of the current party.
     fn id(&self) -> usize;
-=======
-    fn new(id: u32, n: u32, t: u32, k: u32) -> Result<Self, RbcError>
-    where
-        Self: Sized;
-    /// Returns the unique identifier of the current party.
-    fn id(&self) -> u32;
->>>>>>> b9a52d9e
     /// Required for initiating the broadcast
     async fn init<N: Network + Send + Sync>(
         &self,
         payload: Vec<u8>,
-<<<<<<< HEAD
         session_id: SessionId,
-=======
-        session_id: u32,
->>>>>>> b9a52d9e
         parties: Arc<N>,
     ) -> Result<(), RbcError>;
     ///Processing messages sent by other nodes based on their type
     async fn process<N: Network + Send + Sync + 'static>(
         &self,
-<<<<<<< HEAD
         msg: Msg,
-=======
-        msg: Vec<u8>,
->>>>>>> b9a52d9e
         parties: Arc<N>,
     ) -> Result<(), RbcError>;
     /// Broadcast messages to other nodes.
@@ -257,11 +236,7 @@
         &self,
         msg: Msg,
         net: Arc<N>,
-<<<<<<< HEAD
         recv: usize,
-=======
-        recv: u32,
->>>>>>> b9a52d9e
     ) -> Result<(), RbcError>;
 }
 
