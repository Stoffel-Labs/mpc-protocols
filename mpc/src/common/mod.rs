pub mod rbc;
/// In MPC, the most fundamental underlying type is called a share.
/// Think of a share as a piece of a secret that has been split among a set of parties.
/// As such, on its own, you don't derive any information. But when combined with other parties,
/// a certain number of shares can reconstruct a secret.
/// When wanting to implement your own custom MPC protocols that can plug
/// into the StoffelVM, you must implement the Share type.
pub mod share;
pub mod types;

use crate::{
    common::{
        rbc::{rbc_store::Msg, RbcError},
        share::ShareError,
    },
<<<<<<< HEAD
    honeybadger::{triple_gen::ShamirBeaverTriple, SessionId},
=======
    honeybadger::SessionId,
>>>>>>> df010666
};

use ark_ff::{FftField, Zero};
use ark_poly::{univariate::DensePolynomial, DenseUVPolynomial};
use ark_serialize::{CanonicalDeserialize, CanonicalSerialize};
use ark_std::rand::Rng;
use async_trait::async_trait;
use std::{
    marker::PhantomData,
    ops::{Add, Mul, Sub},
    sync::Arc,
    usize,
};
use stoffelnet::network_utils::{Network, PartyId};

#[derive(Clone, Debug, CanonicalSerialize, CanonicalDeserialize)]
pub struct ShamirShare<F: FftField, const N: usize, P> {
    pub share: [F; N],
    ///index of the share(x-values),can be different from the reciever ID
    pub id: usize,
    pub degree: usize,
    pub _sharetype: PhantomData<fn() -> P>,
}

<<<<<<< HEAD
pub trait SecretSharingScheme<F: FftField>:
    Sized
    + Add<Output = Result<Self, ShareError>>
    + Mul<F, Output = Result<Self, ShareError>>
    + Sub<Output = Result<Self, ShareError>>
{
=======
pub trait SecretSharingScheme<F: FftField>: Sized {
>>>>>>> df010666
    /// Secret type used in the Share
    type SecretType;

    type Error;

    fn compute_shares(
        secret: Self::SecretType,
        n: usize,
        degree: usize,
        ids: Option<&[usize]>,
        rng: &mut impl Rng,
    ) -> Result<Vec<Self>, Self::Error>;

    /// Recover the secret of the input shares.
    fn recover_secret(
        shares: &[Self],
        n: usize,
    ) -> Result<(Vec<Self::SecretType>, Self::SecretType), Self::Error>;
}

/// Interpolates a polynomial from `(x, y)` pairs using Lagrange interpolation.
///
/// # Errors
/// - `ShareError::InsufficientShares` if `x_vals` and `y_vals` have mismatched lengths.
pub fn lagrange_interpolate<F: FftField>(
    x_vals: &[F],
    y_vals: &[F],
) -> Result<DensePolynomial<F>, ShareError> {
    if x_vals.len() != y_vals.len() {
        return Err(ShareError::InvalidInput);
    }
    let n = x_vals.len();
    let mut result = DensePolynomial::zero();

    for j in 0..n {
        let mut numerator = DensePolynomial::from_coefficients_slice(&[F::one()]);
        let mut denominator = F::one();

        for m in 0..n {
            if m != j {
                numerator =
                    &numerator * &DensePolynomial::from_coefficients_slice(&[-x_vals[m], F::one()]);
                denominator *= x_vals[j] - x_vals[m];
            }
        }

        let term = numerator * DensePolynomial::from_coefficients_slice(&[y_vals[j] / denominator]);
        result = &result + &term;
    }

    Ok(result)
}

impl<F: FftField, const N: usize, P> Add for ShamirShare<F, N, P> {
    type Output = Result<Self, ShareError>;

    fn add(self, other: Self) -> Self::Output {
        if self.degree != other.degree {
            return Err(ShareError::DegreeMismatch);
        }

        if self.id != other.id {
            return Err(ShareError::IdMismatch);
        }

        let new_share: [F; N] = std::array::from_fn(|i| self.share[i] + other.share[i]);

        Ok(Self {
            share: new_share,
            id: self.id,
            degree: self.degree,
            _sharetype: PhantomData,
        })
    }
}

<<<<<<< HEAD
impl<F: FftField, const N: usize, P> Sub<&F> for ShamirShare<F, N, P> {
    type Output = Result<Self, ShareError>;

    fn sub(self, other: &F) -> Self::Output {
        let new_share: [F; N] = std::array::from_fn(|i| self.share[i] - other);

        Ok(Self {
            share: new_share,
            id: self.id,
            degree: self.degree,
            _sharetype: PhantomData,
        })
    }
}

=======
>>>>>>> df010666
impl<F: FftField, const N: usize, P> Add<&F> for ShamirShare<F, N, P> {
    type Output = Result<Self, ShareError>;

    fn add(self, other: &F) -> Self::Output {
        let new_share: [F; N] = std::array::from_fn(|i| self.share[i] + other);

        Ok(Self {
            share: new_share,
            id: self.id,
            degree: self.degree,
            _sharetype: PhantomData,
        })
    }
}

impl<F: FftField, const N: usize, P> Sub<Self> for ShamirShare<F, N, P> {
    type Output = Result<Self, ShareError>;
    fn sub(self, other: Self) -> Self::Output {
        if self.degree != other.degree {
            return Err(ShareError::DegreeMismatch);
        }

        if self.id != other.id {
            return Err(ShareError::IdMismatch);
        }

        let new_share: [F; N] = std::array::from_fn(|i| self.share[i] - other.share[i]);

        Ok(Self {
            share: new_share,
            id: self.id,
            degree: self.degree,
            _sharetype: PhantomData,
        })
    }
}
impl<F: FftField, const N: usize, P> Sub<F> for ShamirShare<F, N, P> {
    type Output = Result<Self, ShareError>;
    fn sub(self, other: F) -> Self::Output {
        let new_share: [F; N] = std::array::from_fn(|i| self.share[i] - other);

        Ok(Self {
            share: new_share,
            id: self.id,
            degree: self.degree,
            _sharetype: PhantomData,
        })
    }
}

impl<F: FftField, const N: usize, P> Mul<F> for ShamirShare<F, N, P> {
    type Output = Result<Self, ShareError>;

    fn mul(self, other: F) -> Self::Output {
        let new_share: [F; N] = std::array::from_fn(|i| self.share[i] * other);

        Ok(Self {
            share: new_share,
            id: self.id,
            degree: self.degree,
            _sharetype: PhantomData,
        })
    }
}

impl<F, const N: usize, P> ShamirShare<F, N, P>
where
    F: FftField,
{
    pub fn share_mul(&self, other: &Self) -> Result<Self, ShareError> {
        if self.id != other.id {
            return Err(ShareError::IdMismatch);
        }

        let new_share: [F; N] = std::array::from_fn(|i| self.share[i] * other.share[i]);

        Ok(Self {
            share: new_share,
            id: self.id,
            degree: self.degree + other.degree,
            _sharetype: PhantomData,
        })
    }
}

/// In MPC, there needs to be a way for a dealer and the nodes to broadcast messages
/// to each other. And the receivers need to agree on the senders' messages.
/// The primitive that does this is called Reliable Broadcast (RBC).
/// When implementing your own custom MPC protocols, you must implement the RBC trait.
#[async_trait]
pub trait RBC: Send + Sync {
    /// Creates a new instance
    fn new(id: usize, n: usize, t: usize, k: usize) -> Result<Self, RbcError>
    where
        Self: Sized;
    /// Returns the unique identifier of the current party.
    fn id(&self) -> usize;
<<<<<<< HEAD
=======
    async fn clear_store(&self);
>>>>>>> df010666
    /// Required for initiating the broadcast
    async fn init<N: Network + Send + Sync>(
        &self,
        payload: Vec<u8>,
        session_id: SessionId,
        parties: Arc<N>,
    ) -> Result<(), RbcError>;
    ///Processing messages sent by other nodes based on their type
    async fn process<N: Network + Send + Sync + 'static>(
        &self,
        msg: Msg,
        parties: Arc<N>,
    ) -> Result<(), RbcError>;
    /// Broadcast messages to other nodes.
    async fn broadcast<N: Network + Send + Sync>(
        &self,
        msg: Msg,
        net: Arc<N>,
    ) -> Result<(), RbcError>;
    /// Send to another node
    async fn send<N: Network + Send + Sync>(
        &self,
        msg: Msg,
        net: Arc<N>,
        recv: usize,
    ) -> Result<(), RbcError>;
}

/// Now, it's time to define the MPC Protocol trait.
/// Given an underlying secret sharing protocol and a reliable broadcast protocol,
/// you can define an MPC protocol.
#[async_trait]
pub trait MPCProtocol<F, S, N>
where
    F: FftField,
    S: SecretSharingScheme<F>,
    N: Network,
{
    type MPCOpts;
    type Error: std::fmt::Debug;

<<<<<<< HEAD
    async fn process(&mut self, raw_msg: Vec<u8>, net: Arc<N>) -> Result<(), Self::Error>;

    async fn init(&mut self, network: Arc<N>, opts: Self::MPCOpts)
    where
        N: 'async_trait;
=======
    fn setup(id: PartyId, params: Self::MPCOpts) -> Result<Self, Self::Error>
    where
        Self: Sized;

    async fn process(&mut self, raw_msg: Vec<u8>, net: Arc<N>) -> Result<(), Self::Error>;
>>>>>>> df010666

    async fn mul(&mut self, a: Vec<S>, b: Vec<S>, network: Arc<N>) -> Result<Vec<S>, Self::Error>
    where
        N: 'async_trait;
}

#[async_trait]
pub trait PreprocessingMPCProtocol<F, S, N>: MPCProtocol<F, S, N>
where
    N: Network,
    F: FftField,
    S: SecretSharingScheme<F>,
{
    async fn run_preprocessing<R>(
        &mut self,
        network: Arc<N>,
        rng: &mut R,
<<<<<<< HEAD
    ) -> Result<Vec<ShamirBeaverTriple<F>>, Self::Error>
=======
    ) -> Result<(), Self::Error>
>>>>>>> df010666
    where
        N: 'async_trait,
        R: Rng + Send;
}<|MERGE_RESOLUTION|>--- conflicted
+++ resolved
@@ -6,18 +6,13 @@
 /// When wanting to implement your own custom MPC protocols that can plug
 /// into the StoffelVM, you must implement the Share type.
 pub mod share;
-pub mod types;
 
 use crate::{
     common::{
         rbc::{rbc_store::Msg, RbcError},
         share::ShareError,
     },
-<<<<<<< HEAD
-    honeybadger::{triple_gen::ShamirBeaverTriple, SessionId},
-=======
     honeybadger::SessionId,
->>>>>>> df010666
 };
 
 use ark_ff::{FftField, Zero};
@@ -42,16 +37,7 @@
     pub _sharetype: PhantomData<fn() -> P>,
 }
 
-<<<<<<< HEAD
-pub trait SecretSharingScheme<F: FftField>:
-    Sized
-    + Add<Output = Result<Self, ShareError>>
-    + Mul<F, Output = Result<Self, ShareError>>
-    + Sub<Output = Result<Self, ShareError>>
-{
-=======
 pub trait SecretSharingScheme<F: FftField>: Sized {
->>>>>>> df010666
     /// Secret type used in the Share
     type SecretType;
 
@@ -128,24 +114,6 @@
     }
 }
 
-<<<<<<< HEAD
-impl<F: FftField, const N: usize, P> Sub<&F> for ShamirShare<F, N, P> {
-    type Output = Result<Self, ShareError>;
-
-    fn sub(self, other: &F) -> Self::Output {
-        let new_share: [F; N] = std::array::from_fn(|i| self.share[i] - other);
-
-        Ok(Self {
-            share: new_share,
-            id: self.id,
-            degree: self.degree,
-            _sharetype: PhantomData,
-        })
-    }
-}
-
-=======
->>>>>>> df010666
 impl<F: FftField, const N: usize, P> Add<&F> for ShamirShare<F, N, P> {
     type Output = Result<Self, ShareError>;
 
@@ -243,10 +211,7 @@
         Self: Sized;
     /// Returns the unique identifier of the current party.
     fn id(&self) -> usize;
-<<<<<<< HEAD
-=======
     async fn clear_store(&self);
->>>>>>> df010666
     /// Required for initiating the broadcast
     async fn init<N: Network + Send + Sync>(
         &self,
@@ -288,19 +253,11 @@
     type MPCOpts;
     type Error: std::fmt::Debug;
 
-<<<<<<< HEAD
+    fn setup(id: PartyId, params: Self::MPCOpts) -> Result<Self, Self::Error>
+    where
+        Self: Sized;
+
     async fn process(&mut self, raw_msg: Vec<u8>, net: Arc<N>) -> Result<(), Self::Error>;
-
-    async fn init(&mut self, network: Arc<N>, opts: Self::MPCOpts)
-    where
-        N: 'async_trait;
-=======
-    fn setup(id: PartyId, params: Self::MPCOpts) -> Result<Self, Self::Error>
-    where
-        Self: Sized;
-
-    async fn process(&mut self, raw_msg: Vec<u8>, net: Arc<N>) -> Result<(), Self::Error>;
->>>>>>> df010666
 
     async fn mul(&mut self, a: Vec<S>, b: Vec<S>, network: Arc<N>) -> Result<Vec<S>, Self::Error>
     where
@@ -318,11 +275,7 @@
         &mut self,
         network: Arc<N>,
         rng: &mut R,
-<<<<<<< HEAD
-    ) -> Result<Vec<ShamirBeaverTriple<F>>, Self::Error>
-=======
     ) -> Result<(), Self::Error>
->>>>>>> df010666
     where
         N: 'async_trait,
         R: Rng + Send;
