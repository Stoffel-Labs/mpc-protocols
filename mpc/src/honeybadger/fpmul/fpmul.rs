use crate::{
    common::{types::fixed::SecretFixedPoint, RBC},
    honeybadger::{
        fpmul::{truncpr::TruncPrNode, TruncPrError},
        mul::{multiplication::Multiply, MulError},
        robust_interpolate::robust_interpolate::RobustShare,
        triple_gen::ShamirBeaverTriple,
        SessionId,
    },
};
use ark_ff::PrimeField;
use std::sync::Arc;
use stoffelnet::network_utils::Network;
use thiserror::Error;
use tokio::{
    time::Duration,
    sync::{
        mpsc::{self, error::SendError, Receiver, Sender},
        Mutex,
    }
};

#[derive(Error, Debug)]
pub enum FPError {
    #[error("error in the secure multiplication protocol: {0:?}")]
    MulError(#[from] MulError),
    #[error("error in the truncation protocol: {0:?}")]
    TruncPrError(#[from] TruncPrError),
    #[error("FpMul failed")]
    Failed,
    #[error("Incompatible precision")]
    IncompatiblePrecision,
    #[error("error sending the thread asynchronously")]
    SendError(#[from] SendError<SessionId>),
}

#[derive(Clone, Debug)]
pub struct FPMulNode<F, R>
where
    F: PrimeField,
    R: RBC,
{
    pub id: usize,
    pub n_parties: usize,
    pub threshold: usize,
    pub mult_node: Multiply<F, R>,
    pub trunc_node: TruncPrNode<F, R>,
    pub trunc_output: Arc<Mutex<Receiver<SessionId>>>,
    pub protocol_output: Option<SecretFixedPoint<F, RobustShare<F>>>,
    pub output_channel: Sender<SessionId>,
}

impl<F, R> FPMulNode<F, R>
where
    F: PrimeField,
    R: RBC,
{
    pub fn new(
        id: usize,
        n_parties: usize,
        threshold: usize,
        output_channel: Sender<SessionId>,
    ) -> Result<Self, FPError> {
<<<<<<< HEAD
        let (mul_sender, mul_receiver) = mpsc::channel(128);
=======
>>>>>>> 7e054abb
        let (trunc_sender, trunc_receiver) = mpsc::channel(128);

        let trunc_node = TruncPrNode::new(id, n_parties, threshold, trunc_sender)?;
        let mult_node = Multiply::new(id, n_parties, threshold)?;
        Ok(Self {
            id,
            n_parties,
            threshold,
            mult_node,
            trunc_output: Arc::new(Mutex::new(trunc_receiver)),
            trunc_node,
            protocol_output: None,
            output_channel,
        })
    }

    pub async fn init<N: Network + Send + Sync + 'static>(
        &mut self,
        a: SecretFixedPoint<F, RobustShare<F>>,
        b: SecretFixedPoint<F, RobustShare<F>>,
        triple: ShamirBeaverTriple<F>,
        r_bits: Vec<RobustShare<F>>,
        r_int: RobustShare<F>,
        session_id: SessionId,
        network: Arc<N>,
    ) -> Result<(), FPError> {
        let p = if a.precision() == b.precision() {
            a.precision()
        } else {
            return Err(FPError::IncompatiblePrecision);
        };

        self.mult_node
            .init(
                session_id,
                vec![a.value().clone()],
                vec![b.value().clone()],
                vec![triple],
                network.clone(),
            )
            .await?;

        let trunc_input = self.mult_node.wait_for_result(session_id, Duration::from_millis(500)).await?;

        self.mult_node.clear_store().await;
        self.trunc_node
            .init(
                trunc_input[0].clone(),
                2 * p.k(),
                p.f(),
                r_bits,
                r_int,
                session_id,
                network,
            )
            .await?;

        let mut rx = self.trunc_output.lock().await;
        if let Some(id) = rx.recv().await {
            if id == session_id {
                let mut trunc_store = self.trunc_node.store.lock().await;
                let trunc_lock = trunc_store.remove(&id).unwrap();
                let store = trunc_lock.lock().await;
                self.protocol_output = Some(SecretFixedPoint::new(
                    store.share_d.clone().ok_or_else(|| {
                        FPError::TruncPrError(TruncPrError::NotSet(
                            "Output not set for truncation".to_string(),
                        ))
                    })?,
                ));
                self.output_channel.send(session_id).await?;
                return Ok(());
            }
        }
        self.trunc_node.clear_store().await;
        Err(FPError::Failed)
    }
}<|MERGE_RESOLUTION|>--- conflicted
+++ resolved
@@ -61,10 +61,6 @@
         threshold: usize,
         output_channel: Sender<SessionId>,
     ) -> Result<Self, FPError> {
-<<<<<<< HEAD
-        let (mul_sender, mul_receiver) = mpsc::channel(128);
-=======
->>>>>>> 7e054abb
         let (trunc_sender, trunc_receiver) = mpsc::channel(128);
 
         let trunc_node = TruncPrNode::new(id, n_parties, threshold, trunc_sender)?;
