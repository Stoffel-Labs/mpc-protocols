--- conflicted
+++ resolved
@@ -30,11 +30,7 @@
     },
     honeybadger::{
         batch_recon::{BatchReconError, BatchReconMsg},
-<<<<<<< HEAD
-        double_share::{double_share_generation, DouShaError, DouShaMessage},
-=======
         double_share::{double_share_generation, DouShaError, DouShaMessage, DoubleShamirShare},
->>>>>>> df010666
         input::{input::InputServer, InputError, InputMessage},
         mul::{multiplication::Multiply, MulError, MultMessage},
         ran_dou_sha::messages::RanDouShaMessage,
@@ -43,12 +39,8 @@
     },
 };
 use ark_ff::FftField;
-<<<<<<< HEAD
-use ark_std::rand::Rng;
-=======
 use ark_std::rand::rngs::{OsRng, StdRng};
 use ark_std::rand::{Rng, SeedableRng};
->>>>>>> df010666
 use async_trait::async_trait;
 use bincode::ErrorKind;
 use double_share_generation::DoubleShareNode;
@@ -56,21 +48,13 @@
 use robust_interpolate::robust_interpolate::RobustShare;
 use serde::{Deserialize, Serialize};
 use std::sync::Arc;
-<<<<<<< HEAD
-use stoffelmpc_network::{Network, NetworkError, PartyId};
-=======
 use stoffelnet::network_utils::{Network, NetworkError, PartyId};
->>>>>>> df010666
 use thiserror::Error;
 use tokio::sync::{
     mpsc::{self, Receiver},
     Mutex,
 };
-<<<<<<< HEAD
-use tracing::warn;
-=======
 use tracing::{info, warn};
->>>>>>> df010666
 use triple_gen::triple_generation::TripleGenNode;
 
 #[derive(Error, Debug)]
@@ -135,76 +119,13 @@
 
 #[derive(Clone, Debug)]
 pub struct OutputChannels {
-<<<<<<< HEAD
-=======
     pub share_gen_channel: Arc<Mutex<Receiver<SessionId>>>,
->>>>>>> df010666
     pub dou_sha_channel: Arc<Mutex<Receiver<SessionId>>>,
     pub ran_dou_sha_channel: Arc<Mutex<Receiver<SessionId>>>,
     pub triple_channel: Arc<Mutex<Receiver<SessionId>>>,
     pub mul_channel: Arc<Mutex<Receiver<SessionId>>>,
 }
 
-<<<<<<< HEAD
-impl<F: FftField, R: RBC> HoneyBadgerMPCNode<F, R>
-where
-    F: FftField,
-{
-    pub fn new(id: PartyId, params: HoneyBadgerMPCNodeOpts) -> Result<Self, HoneyBadgerError> {
-        // Create channels for sub protocol output.
-        let (dou_sha_sender, dou_sha_receiver) = mpsc::channel(128);
-        let (ran_dou_sha_sender, ran_dou_sha_receiver) = mpsc::channel(128);
-        let (triple_sender, triple_receiver) = mpsc::channel(128);
-        let (mul_sender, mul_receiver) = mpsc::channel(128);
-
-        // Create nodes for preprocessing.
-        let dousha_node =
-            DoubleShareNode::new(id, params.n_parties, params.threshold, dou_sha_sender);
-        let ran_dou_sha_node = RanDouShaNode::new(
-            id,
-            ran_dou_sha_sender,
-            params.n_parties,
-            params.threshold,
-            params.threshold + 1,
-        )?;
-
-        let triple_gen_node = TripleGenNode::new(
-            id,
-            params.n_parties,
-            params.threshold,
-            params.n_triples,
-            triple_sender,
-        )?;
-        let mul_node = Multiply::new(id, params.n_parties, params.threshold, mul_sender)?;
-        let share_gen =
-            RanShaNode::new(id, params.n_parties, params.threshold, params.threshold + 1)?;
-        let input = InputServer::new(id, params.n_parties, params.threshold)?;
-        Ok(Self {
-            id,
-            preprocessing_material: Arc::new(
-                Mutex::new(HoneyBadgerMPCNodePreprocMaterial::empty()),
-            ),
-            params,
-            preprocess: PreprocessNodes {
-                input,
-                share_gen,
-                dou_sha: dousha_node,
-                ran_dou_sha: ran_dou_sha_node,
-                triple_gen: triple_gen_node,
-            },
-            operations: Operation { mul: mul_node },
-            output: OutputChannels {
-                dou_sha_channel: Arc::new(Mutex::new(dou_sha_receiver)),
-                ran_dou_sha_channel: Arc::new(Mutex::new(ran_dou_sha_receiver)),
-                triple_channel: Arc::new(Mutex::new(triple_receiver)),
-                mul_channel: Arc::new(Mutex::new(mul_receiver)),
-            },
-        })
-    }
-}
-
-=======
->>>>>>> df010666
 /// Preprocessing material for the HoneyBadgerMPCNode protocol.
 #[derive(Clone, Debug)]
 pub struct HoneyBadgerMPCNodePreprocMaterial<F: FftField> {
@@ -248,17 +169,6 @@
     }
 
     /// Take up to n pairs of random double sharings from the preprocessing material.
-<<<<<<< HEAD
-    pub fn take_beaver_triples(&mut self, n_pairs: usize) -> Vec<ShamirBeaverTriple<F>> {
-        let pairs = n_pairs.min(self.beaver_triples.len());
-        self.beaver_triples.drain(0..pairs).collect()
-    }
-
-    /// Take up to n random shares from the preprocessing material.
-    pub fn take_random_shares(&mut self, n_shares: usize) -> Vec<RobustShare<F>> {
-        let pairs = n_shares.min(self.random_shares.len());
-        self.random_shares.drain(0..pairs).collect()
-=======
     pub fn take_beaver_triples(
         &mut self,
         n_triples: usize,
@@ -278,7 +188,6 @@
             return Err(HoneyBadgerError::NotEnoughPreprocessing);
         }
         Ok(self.random_shares.drain(0..n_shares).collect())
->>>>>>> df010666
     }
 }
 
@@ -326,8 +235,6 @@
     type MPCOpts = HoneyBadgerMPCNodeOpts;
     type Error = HoneyBadgerError;
 
-<<<<<<< HEAD
-=======
     fn setup(id: PartyId, params: Self::MPCOpts) -> Result<Self, HoneyBadgerError> {
         // Create channels for sub protocol output.
         let (dou_sha_sender, dou_sha_receiver) = mpsc::channel(128);
@@ -382,7 +289,6 @@
         })
     }
 
->>>>>>> df010666
     async fn mul(
         &mut self,
         x: Vec<RobustShare<F>>,
@@ -393,8 +299,6 @@
         assert_eq!(x.len(), y.len());
         assert_eq!(x.len(), self.params.threshold + 1);
 
-<<<<<<< HEAD
-=======
         let (no_triples, _) = {
             let store = self.preprocessing_material.lock().await;
             store.len()
@@ -404,65 +308,21 @@
             let mut rng = StdRng::from_rng(OsRng).unwrap();
             self.run_preprocessing(network.clone(), &mut rng).await?;
         }
->>>>>>> df010666
         // Extract the preprocessing triple.
         let beaver_triples = self
             .preprocessing_material
             .lock()
             .await
-<<<<<<< HEAD
-            .take_beaver_triples(x.len());
-
-        if beaver_triples.len() < x.len() {
-            return Err(HoneyBadgerError::NotEnoughPreprocessing);
-        }
+            .take_beaver_triples(x.len())?;
 
         let session_id = self.params.session_id;
 
-        // Clone required fields for the async task before we drop &mut self
-        let rx_clone = self.output.mul_channel.clone();
-        let mul_clone = self.operations.mul.clone();
-        let params_session_id = self.params.session_id;
-
-=======
-            .take_beaver_triples(x.len())?;
-
-        let session_id = self.params.session_id;
-
->>>>>>> df010666
         // Call the mul function
         self.operations
             .mul
             .init(session_id, x, y, beaver_triples, network)
             .await?;
 
-<<<<<<< HEAD
-        // Spawn receiver task
-        let handle = tokio::spawn(async move {
-            let mut rx = rx_clone.lock().await;
-            while let Some(id) = rx.recv().await {
-                if id == params_session_id {
-                    let mul_store = mul_clone.mult_storage.lock().await;
-                    if let Some(mul_lock) = mul_store.get(&params_session_id) {
-                        let store = mul_lock.lock().await;
-                        return Ok::<_, Self::Error>(store.protocol_output.clone());
-                    }
-                }
-            }
-            Err(HoneyBadgerError::ChannelClosed)
-        });
-
-        // Await and return the result from the spawned task
-        handle.await.map_err(|_| HoneyBadgerError::JoinError)? // join handle error
-    }
-
-    async fn init(&mut self, _network: Arc<N>, _opts: Self::MPCOpts)
-    where
-        N: 'async_trait,
-    {
-        todo!();
-    }
-=======
         let mut rx = self.output.mul_channel.lock().await;
         while let Some(id) = rx.recv().await {
             if id == self.params.session_id {
@@ -476,7 +336,6 @@
         Err(HoneyBadgerError::ChannelClosed)
     }
 
->>>>>>> df010666
     async fn process(&mut self, raw_msg: Vec<u8>, net: Arc<N>) -> Result<(), Self::Error> {
         let wrapped: WrappedMessage = bincode::deserialize(&raw_msg)?;
 
@@ -563,31 +422,21 @@
     F: FftField,
     R: RBC,
 {
-<<<<<<< HEAD
-=======
     /// Runs preprocessing to produce Random shares and Beaver triples
     /// Steps:
     /// 1. Ensure enough random shares are available (This includes the ones that will be used for triples).
     /// 2. Generate double shares if missing.
     /// 3. Generate RanDouSha pairs if missing.
     /// 4. Generate Beaver triples from all the above.
->>>>>>> df010666
     async fn run_preprocessing<G>(
         &mut self,
         network: Arc<N>,
         rng: &mut G,
-<<<<<<< HEAD
-    ) -> Result<Vec<ShamirBeaverTriple<F>>, Self::Error>
-=======
     ) -> Result<(), Self::Error>
->>>>>>> df010666
     where
         N: 'async_trait,
         G: Rng + Send,
     {
-<<<<<<< HEAD
-        // First, the node takes faulty double shares to create triples.
-=======
         // ------------------------
         // Step 1. Ensure random shares
         // ------------------------
@@ -615,104 +464,15 @@
         // ------------------------
 
         // Take random shares for triples
->>>>>>> df010666
         let random_shares_a = self
             .preprocessing_material
             .lock()
             .await
-<<<<<<< HEAD
-            .take_random_shares(self.params.n_triples);
-=======
             .take_random_shares(no_of_triples)?;
->>>>>>> df010666
         let random_shares_b = self
             .preprocessing_material
             .lock()
             .await
-<<<<<<< HEAD
-            .take_random_shares(self.params.n_triples);
-
-        if random_shares_a.len() < self.params.n_triples
-            || random_shares_b.len() < self.params.n_triples
-        {
-            // TODO: Run the random share generation protocol.
-            todo!()
-        }
-
-        let mut ran_dou_sha_pair = self
-            .preprocess
-            .ran_dou_sha
-            .pop_finished_protocol_result()
-            .await;
-        if ran_dou_sha_pair.is_none() {
-            // There are not enought random double shares. We need to construct them.
-            let mut out_dou_sha = self.preprocess.dou_sha.pop_finished_protocol_result().await;
-            if out_dou_sha.is_none() {
-                // There are not enough faulty double shares. We need to construct them.
-                self.preprocess
-                    .dou_sha
-                    .init(self.params.session_id, rng, Arc::clone(&network))
-                    .await?;
-                if let Some(sid) = self.output.dou_sha_channel.lock().await.recv().await {
-                    let mut dou_sha_db = self.preprocess.dou_sha.storage.lock().await;
-                    // SAFETY: the triple already exists because it was taken from the finished
-                    // double sharing sessions.
-                    let dou_sha_storage_mutex = dou_sha_db.remove(&sid).unwrap();
-                    let dou_sha_storage = dou_sha_storage_mutex.lock().await;
-                    out_dou_sha = Some(dou_sha_storage.protocol_output.clone());
-                }
-            }
-            // SAFETY: The output of the protocol is not None given that was already generated
-            // previously or generated in the previous steps.
-            let double_shares = out_dou_sha.unwrap();
-            let (shares_deg_t, shares_deg_2t) = double_shares
-                .into_iter()
-                .map(|double_share| (double_share.degree_t, double_share.degree_2t))
-                .collect();
-
-            self.preprocess
-                .ran_dou_sha
-                .init(
-                    shares_deg_t,
-                    shares_deg_2t,
-                    self.params.session_id,
-                    Arc::clone(&network),
-                )
-                .await?;
-            if let Some(sid) = self.output.ran_dou_sha_channel.lock().await.recv().await {
-                let mut dou_sha_db = self.preprocess.ran_dou_sha.store.lock().await;
-                // SAFETY: the triple already exists because it was taken from the finished
-                // double sharing sessions.
-                let dou_sha_storage_mutex = dou_sha_db.remove(&sid).unwrap();
-                let dou_sha_storage = dou_sha_storage_mutex.lock().await;
-                ran_dou_sha_pair = Some(dou_sha_storage.protocol_output.clone());
-            }
-        }
-
-        self.preprocess
-            .triple_gen
-            .init(
-                random_shares_a,
-                random_shares_b,
-                // SAFETY: The given that the RanDouSha was generated. This sould be Some(_).
-                ran_dou_sha_pair.unwrap(),
-                self.params.session_id,
-                Arc::clone(&network),
-            )
-            .await?;
-
-        // Extract triples.
-        let mut output_triples = Vec::new();
-        if let Some(sid) = self.output.triple_channel.lock().await.recv().await {
-            let mut triple_gen_db = self.preprocess.triple_gen.storage.lock().await;
-            // SAFETY: the triple already exists because it was taken from the finished sessions.
-            let triple_storage_mutex = triple_gen_db.remove(&sid).unwrap();
-            let triple_storage = triple_storage_mutex.lock().await;
-            output_triples = triple_storage.protocol_output.clone();
-        }
-
-        Ok(output_triples)
-=======
             .take_random_shares(no_of_triples)?;
 
         let group_size = 2 * self.params.threshold + 1;
@@ -912,7 +672,6 @@
         }
 
         Ok(dou_sha)
->>>>>>> df010666
     }
 }
 
