<<<<<<< HEAD
=======
use serde::{Deserialize, Serialize};

use crate::{
    common::rbc::rbc_store::Msg,
    honeybadger::{batch_recon::BatchReconMsg, ran_dou_sha::messages::RanDouShaMessage},
};

>>>>>>> 80f0c798
/// This module contains the implementation of the Robust interpolate protocol presented in
/// Figure 1 in the paper "HoneyBadgerMPC and AsynchroMix: Practical AsynchronousMPC and its
/// Application to Anonymous Communication".
pub mod robust_interpolate;

/// This module contains the implementation of the Batch Reconstruction protocol presented in
/// Figure 2 in the paper "HoneyBadgerMPC and AsynchroMix: Practical AsynchronousMPC and its
/// Application to Anonymous Communication".
pub mod batch_recon;

/// This module contains the implementation of the Batch Reconstruction protocol presented in
/// Figure 3 in the paper "HoneyBadgerMPC and AsynchroMix: Practical AsynchronousMPC and its
/// Application to Anonymous Communication".
pub mod ran_dou_sha;

<<<<<<< HEAD
/// Implementation for the protocol of double share generation.
pub mod double_share_generation;

/// Implements a Beaver triple generation protocol for the HoneyBadgerMPC protocol.
pub mod triple_generation;

use std::sync::Arc;

use ark_ff::FftField;
use ark_serialize::{CanonicalDeserialize, CanonicalSerialize};
use ark_std::rand::Rng;
use async_trait::async_trait;
use double_share_generation::{DouShaError, DouShaParams, DoubleShareNode};
use ran_dou_sha::{RanDouShaError, RanDouShaNode, RanDouShaParams};
use robust_interpolate::RobustShamirShare;
use sha2::digest::crypto_common::KeyInit;
use stoffelmpc_network::{Network, NetworkError, PartyId, SessionId};
use thiserror::Error;
use tokio::sync::mpsc::{self, Receiver};
use triple_generation::{ShamirBeaverTriple, TripleGenError, TripleGenNode, TripleGenParams};

use crate::common::{
    share::shamir::NonRobustShamirShare, MPCProtocol, PreprocessingMPCProtocol, ProtocolError, RBC,
};

/// Information pertaining a HoneyBadgerMPCNode protocol participant.
pub struct HoneyBadgerMPCNode<F: FftField> {
    /// ID of the current execution node.
    pub id: PartyId,

    /// Preprocessing material used in the protocol execution.
    pub preprocessing_material: HoneyBadgerMPCNodePreprocMaterial<F>,

    // Preprocessing parameters.
    pub online_opts: HoneyBadgerMPCNodeOpts,
    pub preprocessing_opts: HoneyBadgerMPCNodePreprocOpts,

    // Nodes for subprotocols.
    pub dou_sha: DoubleShareNode<F>,
    pub ran_dou_sha: RanDouShaNode<F>,
    pub triple_gen: TripleGenNode<F>,

    // Channels for outputs from subprotocols. Those channels contain the session ids of protocols
    // that are already finished.
    pub dou_sha_channel: Receiver<SessionId>,
    pub ran_dou_sha_channel: Receiver<SessionId>,
    pub triple_channel: Receiver<SessionId>,
}

#[derive(Error, Debug)]
pub enum HoneyBadgerError {
    #[error("network error: {0:?}")]
    NetworkError(#[from] NetworkError),
    #[error("error in faulty double share generation: {0:?}")]
    DouShaError(#[from] DouShaError),
    #[error("error in random double share generation: {0:?}")]
    RanDouShaError(#[from] RanDouShaError),
    #[error("there is not enough preprocessing to complete the protocol")]
    NotEnoughPreprocessing,
    #[error("error in triple generation protocol: {0:?}")]
    TripleGenError(#[from] TripleGenError),
}

impl<F> HoneyBadgerMPCNode<F>
where
    F: FftField,
{
    pub fn new(
        id: PartyId,
        online_opts: HoneyBadgerMPCNodeOpts,
        preprocessing_opts: HoneyBadgerMPCNodePreprocOpts,
    ) -> Self {
        // Create channels for sub protocol output.
        let (dou_sha_sender, dou_sha_receiver) = mpsc::channel(128);
        let (ran_dou_sha_sender, ran_dou_sha_receiver) = mpsc::channel(128);
        let (triple_sender, triple_receiver) = mpsc::channel(128);

        // Create nodes for preprocessing.
        let dousha_node = DoubleShareNode::new(id, dou_sha_sender);
        let ran_dou_sha_node = RanDouShaNode::new(id, ran_dou_sha_sender);
        let triple_gen_params = TripleGenParams::new(
            preprocessing_opts.n_parties,
            preprocessing_opts.threshold,
            preprocessing_opts.n_triples,
        );
        let triple_gen_node = TripleGenNode::new(id, triple_gen_params, triple_sender);
        Self {
            id,
            preprocessing_material: HoneyBadgerMPCNodePreprocMaterial::empty(),
            online_opts,
            preprocessing_opts,
            dou_sha: dousha_node,
            ran_dou_sha: ran_dou_sha_node,
            triple_gen: triple_gen_node,
            dou_sha_channel: dou_sha_receiver,
            ran_dou_sha_channel: ran_dou_sha_receiver,
            triple_channel: triple_receiver,
        }
    }
}

#[derive(Clone, CanonicalSerialize, CanonicalDeserialize)]
pub struct DoubleShamirShare<F: FftField> {
    /// Share of degree 2t.
    pub degree_2t: NonRobustShamirShare<F>,
    // Share of degree t.
    pub degree_t: NonRobustShamirShare<F>,
}

impl<F: FftField> DoubleShamirShare<F> {
    pub fn new(degree_t: NonRobustShamirShare<F>, degree_2t: NonRobustShamirShare<F>) -> Self {
        assert!(degree_t.id == degree_2t.id);
        Self {
            degree_2t,
            degree_t,
        }
    }
}

/// Preprocessing material for the HoneyBadgerMPCNode protocol.
pub struct HoneyBadgerMPCNodePreprocMaterial<F: FftField> {
    /// A pool of random double shares used for secure multiplication.
    beaver_triples: Vec<ShamirBeaverTriple<F>>,
    /// A pool of random shares used for inputing private data for the protocol.
    random_shares: Vec<RobustShamirShare<F>>,
}

impl<F> HoneyBadgerMPCNodePreprocMaterial<F>
where
    F: FftField,
{
    /// Generates empty preprocessing material storage.
    pub fn empty() -> Self {
        Self {
            random_shares: Vec::new(),
            beaver_triples: Vec::new(),
        }
    }

    /// Adds the provided new preprocessing material to the current pool.
    pub fn add(
        &mut self,
        mut triples: Option<Vec<ShamirBeaverTriple<F>>>,
        mut random_shares: Option<Vec<RobustShamirShare<F>>>,
    ) {
        if let Some(pairs) = &mut triples {
            self.beaver_triples.append(pairs);
        }

        if let Some(shares) = &mut random_shares {
            self.random_shares.append(shares);
        }
    }

    /// Returns the number of random double share pairs, and the number of random shares
    /// respectively.
    pub fn len(&self) -> (usize, usize) {
        (self.beaver_triples.len(), self.random_shares.len())
    }

    /// Take up to n pairs of random double sharings from the preprocessing material.
    pub fn take_beaver_triples(&mut self, n_pairs: usize) -> Vec<ShamirBeaverTriple<F>> {
        let pairs = n_pairs.min(self.beaver_triples.len());
        self.beaver_triples.drain(0..pairs).collect()
    }

    /// Take up to n random shares from the preprocessing material.
    pub fn take_random_shares(&mut self, n_shares: usize) -> Vec<RobustShamirShare<F>> {
        let pairs = n_shares.min(self.random_shares.len());
        self.random_shares.drain(0..pairs).collect()
    }
}

/// Configuration options for the HoneyBadgerMPCNode protocol.
pub struct HoneyBadgerMPCNodeOpts {
    /// Number of parties in the protocol.
    pub n_parties: usize,
    /// Upper bound of corrupt parties.
    pub threshold: usize,
    /// Initial preprocessing parameters
    pub init_preproc_opts: HoneyBadgerMPCNodePreprocOpts,
}

impl HoneyBadgerMPCNodeOpts {
    /// Creates a new struct of initialization options for the HoneyBadgerMPCNode protocol.
    pub fn new(
        n_parties: usize,
        threshold: usize,
        init_preproc_opts: HoneyBadgerMPCNodePreprocOpts,
    ) -> Self {
        Self {
            n_parties,
            threshold,
            init_preproc_opts,
        }
    }
}

/// Configuration options for the HoneyBadgerMPCNode preprocessing.
pub struct HoneyBadgerMPCNodePreprocOpts {
    /// Number of random double sharing pairs that need to be generated.
    pub n_triples: usize,
    /// Number of random shares needed.
    pub n_random_shares: usize,
    /// Session ID
    pub session_id: SessionId,
    /// Number of parties participating in the preprocessing,
    pub n_parties: usize,
    /// Upper bound of corrupted parties
    pub threshold: usize,
}

impl HoneyBadgerMPCNodePreprocOpts {
    /// Creates new configuration options for the HoneyBadgerMPCNode preprocessing.
    pub fn new(
        n_triples: usize,
        n_random_shares: usize,
        session_id: SessionId,
        n_parties: usize,
        threshold: usize,
    ) -> Self {
        Self {
            n_triples,
            n_random_shares,
            session_id,
            n_parties,
            threshold,
        }
    }
}

#[async_trait]
impl<F, N> MPCProtocol<F, NonRobustShamirShare<F>, N> for HoneyBadgerMPCNode<F>
where
    N: Network,
    F: FftField,
{
    type MPCOpts = HoneyBadgerMPCNodeOpts;

    async fn mul(
        &mut self,
        a: Vec<NonRobustShamirShare<F>>,
        b: Vec<NonRobustShamirShare<F>>,
        network: Arc<N>,
    ) -> Result<NonRobustShamirShare<F>, ProtocolError>
    where
        N: 'async_trait,
    {
        // TODO: Implement multiplication.
        todo!("implement multiplication");
    }

    async fn init(&mut self, network: Arc<N>, opts: Self::MPCOpts)
    where
        N: 'async_trait,
    {
        let network = Arc::clone(&network);
        todo!();
    }
}

#[async_trait]
impl<F, N> PreprocessingMPCProtocol<F, NonRobustShamirShare<F>, N> for HoneyBadgerMPCNode<F>
where
    N: Network,
    F: FftField,
{
    type ProtocolError = HoneyBadgerError;

    async fn run_preprocessing<R>(
        &mut self,
        network: Arc<N>,
        rng: &mut R,
    ) -> Result<Vec<ShamirBeaverTriple<F>>, Self::ProtocolError>
    where
        N: 'async_trait,
        R: Rng + Send,
    {
        // First, the node takes faulty double shares to create triples.
        let random_shares_a = self
            .preprocessing_material
            .take_random_shares(self.preprocessing_opts.n_triples);
        let random_shares_b = self
            .preprocessing_material
            .take_random_shares(self.preprocessing_opts.n_triples);

        if random_shares_a.len() < self.preprocessing_opts.n_triples
            || random_shares_b.len() < self.preprocessing_opts.n_triples
        {
            // TODO: Run the random share generation protocol.
            todo!()
        }

        let mut ran_dou_sha_pair = self.ran_dou_sha.pop_finished_protocol_result().await;
        if ran_dou_sha_pair.is_none() {
            // There are not enought random double shares. We need to construct them.
            let mut out_dou_sha = self.dou_sha.pop_finished_protocol_result().await;
            if out_dou_sha.is_none() {
                // There are not enough faulty double shares. We need to construct them.
                let dou_sha_params = DouShaParams::new(
                    self.preprocessing_opts.session_id,
                    self.preprocessing_opts.n_parties,
                    self.preprocessing_opts.threshold,
                );
                self.dou_sha
                    .init(
                        self.preprocessing_opts.session_id,
                        &dou_sha_params,
                        rng,
                        Arc::clone(&network),
                    )
                    .await?;
                if let Some(sid) = self.dou_sha_channel.recv().await {
                    let mut dou_sha_db = self.dou_sha.storage.lock().await;
                    // SAFETY: the triple already exists because it was taken from the finished
                    // double sharing sessions.
                    let dou_sha_storage_mutex = dou_sha_db.remove(&sid).unwrap();
                    let dou_sha_storage = dou_sha_storage_mutex.lock().await;
                    out_dou_sha = Some(dou_sha_storage.protocol_output.clone());
                }
            }
            // SAFETY: The output of the protocol is not None given that was already generated
            // previously or generated in the previous steps.
            let double_shares = out_dou_sha.unwrap();
            let (shares_deg_t, shares_deg_2t) = double_shares
                .into_iter()
                .map(|double_share| (double_share.degree_t, double_share.degree_2t))
                .collect();
            let ran_dou_sha_params = RanDouShaParams::new(
                self.preprocessing_opts.n_parties,
                self.preprocessing_opts.threshold,
                self.preprocessing_opts.session_id,
            );
            self.ran_dou_sha
                .init(
                    shares_deg_t,
                    shares_deg_2t,
                    &ran_dou_sha_params,
                    Arc::clone(&network),
                )
                .await?;
            if let Some(sid) = self.ran_dou_sha_channel.recv().await {
                let mut dou_sha_db = self.ran_dou_sha.store.lock().await;
                // SAFETY: the triple already exists because it was taken from the finished
                // double sharing sessions.
                let dou_sha_storage_mutex = dou_sha_db.remove(&sid).unwrap();
                let dou_sha_storage = dou_sha_storage_mutex.lock().await;
                ran_dou_sha_pair = Some(dou_sha_storage.protocol_output.clone());
            }
        }

        self.triple_gen
            .init(
                random_shares_a,
                random_shares_b,
                // SAFETY: The given that the RanDouSha was generated. This sould be Some(_).
                ran_dou_sha_pair.unwrap(),
                self.preprocessing_opts.session_id,
                Arc::clone(&network),
            )
            .await?;

        // Extract triples.
        let mut output_triples = Vec::new();
        if let Some(sid) = self.triple_channel.recv().await {
            let mut triple_gen_db = self.triple_gen.storage.lock().await;
            // SAFETY: the triple already exists because it was taken from the finished sessions.
            let triple_storage_mutex = triple_gen_db.remove(&sid).unwrap();
            let triple_storage = triple_storage_mutex.lock().await;
            output_triples = triple_storage.protocol_output.clone();
        }

        Ok(output_triples)
    }
=======
#[derive(Serialize, Deserialize, Debug)]
pub enum WrappedMessage {
    RanDouSha(RanDouShaMessage),
    Rbc(Msg),
    BatchRecon(BatchReconMsg),
>>>>>>> 80f0c798
}<|MERGE_RESOLUTION|>--- conflicted
+++ resolved
@@ -1,13 +1,11 @@
-<<<<<<< HEAD
-=======
+use robust_interpolate::robust_interpolate::RobustShamirShare;
 use serde::{Deserialize, Serialize};
 
 use crate::{
-    common::rbc::rbc_store::Msg,
+    common::rbc::{rbc::Avid, rbc_store::Msg, RbcError},
     honeybadger::{batch_recon::BatchReconMsg, ran_dou_sha::messages::RanDouShaMessage},
 };
 
->>>>>>> 80f0c798
 /// This module contains the implementation of the Robust interpolate protocol presented in
 /// Figure 1 in the paper "HoneyBadgerMPC and AsynchroMix: Practical AsynchronousMPC and its
 /// Application to Anonymous Communication".
@@ -23,7 +21,6 @@
 /// Application to Anonymous Communication".
 pub mod ran_dou_sha;
 
-<<<<<<< HEAD
 /// Implementation for the protocol of double share generation.
 pub mod double_share_generation;
 
@@ -38,7 +35,6 @@
 use async_trait::async_trait;
 use double_share_generation::{DouShaError, DouShaParams, DoubleShareNode};
 use ran_dou_sha::{RanDouShaError, RanDouShaNode, RanDouShaParams};
-use robust_interpolate::RobustShamirShare;
 use sha2::digest::crypto_common::KeyInit;
 use stoffelmpc_network::{Network, NetworkError, PartyId, SessionId};
 use thiserror::Error;
@@ -85,6 +81,8 @@
     NotEnoughPreprocessing,
     #[error("error in triple generation protocol: {0:?}")]
     TripleGenError(#[from] TripleGenError),
+    #[error("error in the RBC: {0:?}")]
+    RbcError(#[from] RbcError),
 }
 
 impl<F> HoneyBadgerMPCNode<F>
@@ -95,22 +93,29 @@
         id: PartyId,
         online_opts: HoneyBadgerMPCNodeOpts,
         preprocessing_opts: HoneyBadgerMPCNodePreprocOpts,
-    ) -> Self {
+    ) -> Result<Self, HoneyBadgerError> {
         // Create channels for sub protocol output.
         let (dou_sha_sender, dou_sha_receiver) = mpsc::channel(128);
         let (ran_dou_sha_sender, ran_dou_sha_receiver) = mpsc::channel(128);
         let (triple_sender, triple_receiver) = mpsc::channel(128);
 
+        let rbc = Avid::new(
+            id as u32,
+            preprocessing_opts.n_parties as u32,
+            preprocessing_opts.threshold as u32,
+            preprocessing_opts.threshold as u32 + 1,
+        )?;
+
         // Create nodes for preprocessing.
         let dousha_node = DoubleShareNode::new(id, dou_sha_sender);
-        let ran_dou_sha_node = RanDouShaNode::new(id, ran_dou_sha_sender);
+        let ran_dou_sha_node = RanDouShaNode::new(id, ran_dou_sha_sender, rbc);
         let triple_gen_params = TripleGenParams::new(
             preprocessing_opts.n_parties,
             preprocessing_opts.threshold,
             preprocessing_opts.n_triples,
         );
         let triple_gen_node = TripleGenNode::new(id, triple_gen_params, triple_sender);
-        Self {
+        Ok(Self {
             id,
             preprocessing_material: HoneyBadgerMPCNodePreprocMaterial::empty(),
             online_opts,
@@ -121,7 +126,7 @@
             dou_sha_channel: dou_sha_receiver,
             ran_dou_sha_channel: ran_dou_sha_receiver,
             triple_channel: triple_receiver,
-        }
+        })
     }
 }
 
@@ -398,11 +403,11 @@
 
         Ok(output_triples)
     }
-=======
+}
+
 #[derive(Serialize, Deserialize, Debug)]
 pub enum WrappedMessage {
     RanDouSha(RanDouShaMessage),
     Rbc(Msg),
     BatchRecon(BatchReconMsg),
->>>>>>> 80f0c798
 }