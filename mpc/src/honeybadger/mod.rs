--- conflicted
+++ resolved
@@ -75,11 +75,7 @@
 use ran_dou_sha::{RanDouShaError, RanDouShaNode};
 use robust_interpolate::robust_interpolate::RobustShare;
 use serde::{Deserialize, Serialize};
-<<<<<<< HEAD
-use std::{fmt, sync::Arc};
-=======
 use std::{fmt, sync::{Arc, atomic::{Ordering, AtomicU8}}};
->>>>>>> 7e054abb
 use stoffelnet::network_utils::{Network, NetworkError, ClientId, PartyId};
 use thiserror::Error;
 use tokio::{
@@ -241,8 +237,6 @@
     pub prand_int_channel: Arc<Mutex<Receiver<SessionId>>>,
     pub fpmul_channel: Arc<Mutex<Receiver<SessionId>>>,
     pub fpdiv_const_channel: Arc<Mutex<Receiver<SessionId>>>,
-<<<<<<< HEAD
-=======
 }
 
 #[derive(Clone, Debug)]
@@ -292,7 +286,6 @@
             fpdiv_const_counter: SubProtocolCounter(Arc::new(AtomicU8::new(0)))
         }
     }
->>>>>>> 7e054abb
 }
 
 #[derive(Clone, Debug)]
@@ -473,25 +466,6 @@
             .await?;
 
         self.operations.mul.wait_for_result(session_id, Duration::MAX).await.map_err(HoneyBadgerError::from)
-    }
-
-    async fn rand(&mut self, network: Arc<N>) -> Result<RobustShare<F>, Self::Error> {
-        let (_, no_rand, _, _) = {
-            let store = self.preprocessing_material.lock().await;
-            store.len()
-        };
-        if no_rand == 0 {
-            //Run preprocessing
-            let mut rng = StdRng::from_rng(OsRng).unwrap();
-            self.run_preprocessing(network.clone(), &mut rng).await?;
-        }
-        // Extract the preprocessing triple.
-        let rand_value = self
-            .preprocessing_material
-            .lock()
-            .await
-            .take_random_shares(1)?;
-        Ok(rand_value[0].clone())
     }
 
     async fn rand(&mut self, network: Arc<N>) -> Result<RobustShare<F>, Self::Error> {
@@ -821,8 +795,6 @@
                     .protocol_output
                     .clone()
                     .ok_or(FPError::Failed)?;
-<<<<<<< HEAD
-=======
 
                 return Ok(output);
             }
@@ -884,80 +856,6 @@
             self.params.instance_id
         );
                     
-
-        // 5. Call the division node ---------------------------------------
-        self.type_ops
-            .fpdiv_const
-            .init(x, y, r_bits_only, r_int[0].clone(), session_id, net.clone())
-            .await?;
-
-        // 6. Wait for output on the channel --------------------------------
-        let mut rx = self.outputchannels.fpdiv_const_channel.lock().await;
-
-        while let Some(id) = rx.recv().await {
-            if id == session_id {
-                let output = self
-                    .type_ops
-                    .fpdiv_const
-                    .protocol_output
-                    .clone()
-                    .ok_or(HoneyBadgerError::FPDivConstError(FPDivConstError::Failed))?;
->>>>>>> 7e054abb
-
-                return Ok(output);
-            }
-        }
-
-        Err(HoneyBadgerError::ChannelClosed)
-    }
-
-    async fn div_with_const_fixed(
-        &mut self,
-        x: SecretFixedPoint<F, RobustShare<F>>,
-        y: ClearFixedPoint<F>,
-        net: Arc<N>,
-    ) -> Result<SecretFixedPoint<F, RobustShare<F>>, Self::Error> {
-        // 1. Precision check ---------------------------------------------
-        if x.precision() != y.precision() {
-            return Err(HoneyBadgerError::FPDivConstError(
-                FPDivConstError::IncompatiblePrecision,
-            ));
-        }
-
-        // 2. Check preprocessing inventory --------------------------------
-        let (_, _, no_rand_bit, no_rand_int) = {
-            let store = self.preprocessing_material.lock().await;
-            store.len()
-        };
-
-        // Need f random bits and 1 random integer for truncation
-        if no_rand_bit < x.precision().f() || no_rand_int == 0 {
-            // Run full preprocessing if insufficient
-            let mut rng = StdRng::from_rng(OsRng).unwrap();
-            self.run_preprocessing(net.clone(), &mut rng).await?;
-        }
-
-        // 3. Pull preprocessing randomness --------------------------------
-        let r_bits_vec = self
-            .preprocessing_material
-            .lock()
-            .await
-            .take_prandbit_shares(x.precision().f())?;
-
-        let r_int = self
-            .preprocessing_material
-            .lock()
-            .await
-            .take_prandint_shares(1)?;
-
-        // Extract just the shares (drop F2_8 auxiliary)
-        let r_bits_only = r_bits_vec
-            .iter()
-            .map(|(a, _)| a.clone())
-            .collect::<Vec<_>>();
-
-        // 4. Prepare SessionId --------------------------------------------
-        let session_id = SessionId::new(ProtocolType::FpDivConst, 0, 0, self.params.instance_id);
 
         // 5. Call the division node ---------------------------------------
         self.type_ops
@@ -1664,8 +1562,6 @@
     }
 }
 
-<<<<<<< HEAD
-=======
 /// A session denotes the execution of a subprotocol in an instance.
 /// The session ID uniquely identifies a given session.
 /// As such, it consists of
@@ -1775,34 +1671,21 @@
 ///   - round ID = execution ID 1
 ///   - sub ID = 0
 
->>>>>>> 7e054abb
 #[derive(PartialOrd, Ord, Clone, Serialize, Deserialize, Copy, PartialEq, Eq, Hash)]
 pub struct SessionId(u64);
 
 impl fmt::Debug for SessionId {
     fn fmt(&self, f: &mut fmt::Formatter) -> Result<(), fmt::Error> {
-<<<<<<< HEAD
-        let caller = ((self.0 >> 60) & 0xF) as u16;
-=======
         let caller = (self.0 >> 56) as u8;
         let exec_id = self.exec_id();
->>>>>>> 7e054abb
         let sub_id = self.sub_id();
         let round_id = self.round_id();
         let instance_id = self.instance_id();
 
-<<<<<<< HEAD
-        write!(f, "[caller={},sub_id={},round_id={},instance_id={}]", caller, sub_id, round_id, instance_id)
-    }
-}
-
-
-=======
         write!(f, "[caller={},exec_id={},sub_id={},round_id={},instance_id={}]", caller, exec_id, sub_id, round_id, instance_id)
     }
 }
 
->>>>>>> 7e054abb
 impl SessionId {
     pub fn new(caller: ProtocolType, exec_id: u8, sub_id: u8, round_id: u8, instance_id: u32) -> Self {
         let value = ((caller as u64 & 0xFF) << 56)
