/// This module contains the implementation of the Robust interpolate protocol presented in
/// Figure 1 in the paper "HoneyBadgerMPC and AsynchroMix: Practical AsynchronousMPC and its
/// Application to Anonymous Communication".
pub mod robust_interpolate;

/// This module contains the implementation of the Batch Reconstruction protocol presented in
/// Figure 2 in the paper "HoneyBadgerMPC and AsynchroMix: Practical AsynchronousMPC and its
/// Application to Anonymous Communication".
pub mod batch_recon;

/// This module contains the implementation of the Batch Reconstruction protocol presented in
/// Figure 3 in the paper "HoneyBadgerMPC and AsynchroMix: Practical AsynchronousMPC and its
/// Application to Anonymous Communication".
pub mod ran_dou_sha;

/// Implementation for the protocol of double share generation.
pub mod double_share;

/// Implements a Beaver triple generation protocol for the HoneyBadgerMPC protocol.
pub mod triple_gen;

pub mod fpmul;
pub mod input;
pub mod mul;
pub mod output;
pub mod share_gen;

use crate::{
    common::{
        rbc::{rbc_store::Msg, RbcError},
        types::fixed::SecretFixedPoint,
        MPCProtocol, MPCTypeOps, PreprocessingMPCProtocol, ShamirShare, RBC,
    },
    honeybadger::{
        batch_recon::{BatchReconError, BatchReconMsg},
        double_share::{double_share_generation, DouShaError, DouShaMessage, DoubleShamirShare},
<<<<<<< HEAD
        fpmul::{
            f256::F2_8,
            fpmul::{FPMulError, FPMulNode},
            prandbitd::PRandBitNode,
            rand_bit::RandBit,
            PRandBitDMessage, PRandError, RandBitError, RandBitMessage, TruncPrError,
            TruncPrMessage,
        },
=======
>>>>>>> 45a1f942
        input::{
            input::{InputClient, InputServer},
            InputError, InputMessage,
        },
        mul::{multiplication::Multiply, MulError, MultMessage},
        output::{
            output::{OutputClient, OutputServer},
            OutputError, OutputMessage,
        },
        ran_dou_sha::messages::RanDouShaMessage,
        robust_interpolate::robust_interpolate::Robust,
        share_gen::{share_gen::RanShaNode, RanShaError, RanShaMessage},
        triple_gen::{ShamirBeaverTriple, TripleGenError, TripleGenMessage},
    },
};
use ark_ff::{FftField, PrimeField};
use ark_std::rand::rngs::{OsRng, StdRng};
use ark_std::rand::{Rng, SeedableRng};
use async_trait::async_trait;
use bincode::ErrorKind;
use double_share_generation::DoubleShareNode;
use ran_dou_sha::{RanDouShaError, RanDouShaNode};
use robust_interpolate::robust_interpolate::RobustShare;
use serde::{Deserialize, Serialize};
use std::sync::Arc;
use stoffelnet::network_utils::{Network, NetworkError, PartyId};
use thiserror::Error;
use tokio::sync::{
    mpsc::{self, Receiver},
    Mutex,
};
use tracing::{info, warn};
use triple_gen::triple_generation::TripleGenNode;

#[derive(Error, Debug)]
pub enum HoneyBadgerError {
    #[error("network error: {0:?}")]
    NetworkError(#[from] NetworkError),
    #[error("error in share generation: {0:?}")]
    RanShaError(#[from] RanShaError),
    #[error("error in Input share generation: {0:?}")]
    InputError(#[from] InputError),
    #[error("error in faulty double share generation: {0:?}")]
    DouShaError(#[from] DouShaError),
    #[error("error in random double share generation: {0:?}")]
    RanDouShaError(#[from] RanDouShaError),
    #[error("there is not enough preprocessing to complete the protocol")]
    NotEnoughPreprocessing,
    #[error("error in triple generation protocol: {0:?}")]
    TripleGenError(#[from] TripleGenError),
    #[error("error in the RBC: {0:?}")]
    RbcError(#[from] RbcError),
    #[error("error in the Mul: {0:?}")]
    MulError(#[from] MulError),
    #[error("error in the Output server: {0:?}")]
    OutputError(#[from] OutputError),
    #[error("error in the Batch Reconstruction: {0:?}")]
    BatchReconError(#[from] BatchReconError),
    #[error("error in random bit generation: {0:?}")]
    RandBitError(#[from] RandBitError),
    #[error("error in Prand bit generation: {0:?}")]
    PRandError(#[from] PRandError),
    #[error("error in FPMul: {0:?}")]
    FPMulError(#[from] FPMulError),
    #[error("error in Truncation: {0:?}")]
    TruncPrError(#[from] TruncPrError),
    /// Error during the serialization using [`bincode`].
    #[error("error during the serialization using bincode: {0:?}")]
    BincodeSerializationError(#[from] Box<ErrorKind>),
    #[error("failed to join spawned task")]
    JoinError,
    #[error("output channel closed before result was received")]
    ChannelClosed,
}

pub struct HoneyBadgerMPCClient<F: FftField, R: RBC> {
    pub id: usize,
    pub input: InputClient<F, R>,
    pub output: OutputClient<F>,
}

impl<F: FftField, R: RBC> HoneyBadgerMPCClient<F, R> {
    pub fn new(
        id: usize,
        n: usize,
        t: usize,
        instance_id: u64,
        inputs: Vec<F>,
        input_len: usize,
    ) -> Result<Self, HoneyBadgerError> {
        let input = InputClient::new(id, n, t, instance_id, inputs)?;
        let output = OutputClient::new(id, n, t, input_len)?;
        Ok(Self { id, input, output })
    }
    pub async fn process<N: Network + Send + Sync>(
        &mut self,
        raw_msg: Vec<u8>,
        net: Arc<N>,
    ) -> Result<(), HoneyBadgerError> {
        let wrapped: WrappedMessage = bincode::deserialize(&raw_msg)?;

        match wrapped {
            WrappedMessage::Input(input_msg) => {
                self.input.process(input_msg, net).await?;
            }
            WrappedMessage::Output(output_msg) => self.output.process(output_msg).await?,
            _ => warn!("Incorrect message type recieved at input"),
        }
        Ok(())
    }
}
/// Information pertaining a HoneyBadgerMPCNode protocol participant.
#[derive(Clone, Debug)]
pub struct HoneyBadgerMPCNode<F: PrimeField, R: RBC> {
    /// ID of the current execution node.
    pub id: PartyId,
    /// Preprocessing material used in the protocol execution.
    pub preprocessing_material: Arc<Mutex<HoneyBadgerMPCNodePreprocMaterial<F>>>,
    // Preprocessing parameters.
    pub params: HoneyBadgerMPCNodeOpts,
    pub preprocess: PreprocessNodes<F, R>,
    pub operations: Operation<F, R>,
<<<<<<< HEAD
    pub type_ops: TypeOperations<F, R>,
    pub output: OutputServer,
    pub outputchannels: OutputChannels,
}

#[derive(Clone, Debug)]
pub struct Operation<F: FftField, R: RBC> {
    pub mul: Multiply<F, R>,
}

#[derive(Clone, Debug)]
pub struct TypeOperations<F: PrimeField, R: RBC> {
    pub fpmul: FPMulNode<F, R>,
=======
    pub output: OutputServer,
    pub outputchannels: OutputChannels,
}

#[derive(Clone, Debug)]
pub struct Operation<F: FftField, R: RBC> {
    pub mul: Multiply<F, R>,
>>>>>>> 45a1f942
}

#[derive(Clone, Debug)]
pub struct PreprocessNodes<F: PrimeField, R: RBC> {
    // Nodes for subprotocols.
    pub input: InputServer<F, R>,
    pub share_gen: RanShaNode<F, R>,
    pub dou_sha: DoubleShareNode<F>,
    pub ran_dou_sha: RanDouShaNode<F, R>,
    pub triple_gen: TripleGenNode<F>,
    pub rand_bit: RandBit<F, R>,
    pub prand_bit: PRandBitNode<F, F>,
}

#[derive(Clone, Debug)]
pub struct OutputChannels {
    pub share_gen_channel: Arc<Mutex<Receiver<SessionId>>>,
    pub dou_sha_channel: Arc<Mutex<Receiver<SessionId>>>,
    pub ran_dou_sha_channel: Arc<Mutex<Receiver<SessionId>>>,
    pub triple_channel: Arc<Mutex<Receiver<SessionId>>>,
    pub mul_channel: Arc<Mutex<Receiver<SessionId>>>,
    pub rand_bit_channel: Arc<Mutex<Receiver<SessionId>>>,
    pub prand_bit_channel: Arc<Mutex<Receiver<SessionId>>>,
    pub prand_int_channel: Arc<Mutex<Receiver<SessionId>>>,
    pub fpmul_channel: Arc<Mutex<Receiver<SessionId>>>,
}

/// Preprocessing material for the HoneyBadgerMPCNode protocol.
#[derive(Clone, Debug)]
pub struct HoneyBadgerMPCNodePreprocMaterial<F: FftField> {
    /// A pool of random double shares used for secure multiplication.
    beaver_triples: Vec<ShamirBeaverTriple<F>>,
    /// A pool of random shares used for inputing private data for the protocol.
    random_shares: Vec<RobustShare<F>>,
    ///A pool of PRandBit outputs for truncation
    prandbit_shares: Vec<(RobustShare<F>, F2_8)>,
    ///A pool of PRandInt outputs for truncation
    prandint_shares: Vec<RobustShare<F>>,
}

impl<F> HoneyBadgerMPCNodePreprocMaterial<F>
where
    F: FftField,
{
    /// Generates empty preprocessing material storage.
    pub fn empty() -> Self {
        Self {
            random_shares: Vec::new(),
            beaver_triples: Vec::new(),
            prandbit_shares: Vec::new(),
            prandint_shares: Vec::new(),
        }
    }

    /// Adds the provided new preprocessing material to the current pool.
    pub fn add(
        &mut self,
        mut triples: Option<Vec<ShamirBeaverTriple<F>>>,
        mut random_shares: Option<Vec<RobustShare<F>>>,
        mut prandbit_shares: Option<Vec<(RobustShare<F>, F2_8)>>,
        mut prandbit_int: Option<Vec<RobustShare<F>>>,
    ) {
        if let Some(pairs) = &mut triples {
            self.beaver_triples.append(pairs);
        }

        if let Some(shares) = &mut random_shares {
            self.random_shares.append(shares);
        }

        if let Some(shares) = &mut prandbit_shares {
            self.prandbit_shares.append(shares);
        }
        if let Some(shares) = &mut prandbit_int {
            self.prandint_shares.append(shares);
        }
    }

    /// Returns the number of random double share pairs, and the number of random shares
    /// respectively.
    pub fn len(&self) -> (usize, usize, usize, usize) {
        (
            self.beaver_triples.len(),
            self.random_shares.len(),
            self.prandbit_shares.len(),
            self.prandint_shares.len(),
        )
    }

    /// Take up to n pairs of random double sharings from the preprocessing material.
    pub fn take_beaver_triples(
        &mut self,
        n_triples: usize,
    ) -> Result<Vec<ShamirBeaverTriple<F>>, HoneyBadgerError> {
        if n_triples > self.beaver_triples.len() {
            return Err(HoneyBadgerError::NotEnoughPreprocessing);
        }
        Ok(self.beaver_triples.drain(0..n_triples).collect())
    }

    /// Take up to n random shares from the preprocessing material.
    pub fn take_random_shares(
        &mut self,
        n_shares: usize,
    ) -> Result<Vec<RobustShare<F>>, HoneyBadgerError> {
        if n_shares > self.random_shares.len() {
            return Err(HoneyBadgerError::NotEnoughPreprocessing);
        }
        Ok(self.random_shares.drain(0..n_shares).collect())
    }
    pub fn take_prandbit_shares(
        &mut self,
        n_prandbit: usize,
    ) -> Result<Vec<(RobustShare<F>, F2_8)>, HoneyBadgerError> {
        if n_prandbit > self.prandbit_shares.len() {
            return Err(HoneyBadgerError::NotEnoughPreprocessing);
        }
        Ok(self.prandbit_shares.drain(0..n_prandbit).collect())
    }
    pub fn take_prandint_shares(
        &mut self,
        n_prandint: usize,
    ) -> Result<Vec<RobustShare<F>>, HoneyBadgerError> {
        if n_prandint > self.prandint_shares.len() {
            return Err(HoneyBadgerError::NotEnoughPreprocessing);
        }
        Ok(self.prandint_shares.drain(0..n_prandint).collect())
    }
}

#[derive(Clone, Debug)]
/// Configuration options for the HoneyBadgerMPCNode protocol.
pub struct HoneyBadgerMPCNodeOpts {
    /// Number of parties in the protocol.
    /// Minimum 5 for hbmpc
    pub n_parties: usize,
    /// Upper bound of corrupt parties.
    pub threshold: usize,
    /// Number of random double sharing pairs that need to be generated.
    pub n_triples: usize,
    /// Number of random shares needed.
    /// This is usually = No of inputs + 2 * no of triples
    pub n_random_shares: usize,
    /// Instance ID
    pub instance_id: u64,
<<<<<<< HEAD
    ///Number of Prandbit shares
    pub n_prandbit: usize,
    ///Number of PrandInt shares
    pub n_prandint: usize,
    ///Security parameter
    pub k: usize,
    ///Bit size for fixed point
    pub l: usize,
=======
>>>>>>> 45a1f942
}

impl HoneyBadgerMPCNodeOpts {
    /// Creates a new struct of initialization options for the HoneyBadgerMPCNode protocol.
    pub fn new(
        n_parties: usize,
        threshold: usize,
        n_triples: usize,
        n_random_shares: usize,
        instance_id: u64,
<<<<<<< HEAD
        n_prandbit: usize,
        n_prandint: usize,
        l: usize,
        k: usize,
=======
>>>>>>> 45a1f942
    ) -> Self {
        Self {
            n_parties,
            threshold,
            n_triples,
            n_random_shares,
            instance_id,
<<<<<<< HEAD
            n_prandbit,
            n_prandint,
            k,
            l,
=======
>>>>>>> 45a1f942
        }
    }
}

#[async_trait]
impl<F, R, N> MPCProtocol<F, RobustShare<F>, N> for HoneyBadgerMPCNode<F, R>
where
    N: Network + Send + Sync + 'static,
    F: PrimeField,
    R: RBC,
{
    type MPCOpts = HoneyBadgerMPCNodeOpts;
    type Error = HoneyBadgerError;

    fn setup(id: PartyId, params: Self::MPCOpts) -> Result<Self, HoneyBadgerError> {
        // Create channels for sub protocol output.
        let (dou_sha_sender, dou_sha_receiver) = mpsc::channel(128);
        let (ran_dou_sha_sender, ran_dou_sha_receiver) = mpsc::channel(128);
        let (triple_sender, triple_receiver) = mpsc::channel(128);
        let (mul_sender, mul_receiver) = mpsc::channel(128);
        let (share_gen_sender, share_gen_reciever) = mpsc::channel(128);
        let (rand_bit_sender, rand_bit_receiver) = mpsc::channel(128);
        let (prand_bit_sender, prand_bit_receiver) = mpsc::channel(128);
        let (prand_int_sender, prand_int_receiver) = mpsc::channel(128);
        let (fpmul_sender, fpmul_receiver) = mpsc::channel(128);

        // Create nodes for preprocessing.
        let dousha_node =
            DoubleShareNode::new(id, params.n_parties, params.threshold, dou_sha_sender);
        let rand_bit_node = RandBit::new(id, params.n_parties, params.threshold, rand_bit_sender)?;
        let prand_bit_node = PRandBitNode::new(
            id,
            params.n_parties,
            params.threshold,
            prand_bit_sender,
            prand_int_sender,
        )?;
        let ran_dou_sha_node = RanDouShaNode::new(
            id,
            ran_dou_sha_sender,
            params.n_parties,
            params.threshold,
            params.threshold + 1,
        )?;

        let triple_gen_node =
            TripleGenNode::new(id, params.n_parties, params.threshold, triple_sender)?;
        let mul_node = Multiply::new(id, params.n_parties, params.threshold, mul_sender)?;
        let share_gen = RanShaNode::new(
            id,
            params.n_parties,
            params.threshold,
            params.threshold + 1,
            share_gen_sender,
        )?;
        let fpmul_node = FPMulNode::new(id, params.n_parties, params.threshold, fpmul_sender)?;
        let input = InputServer::new(id, params.n_parties, params.threshold)?;
        let output = OutputServer::new(id, params.n_parties)?;
        Ok(Self {
            id,
            preprocessing_material: Arc::new(
                Mutex::new(HoneyBadgerMPCNodePreprocMaterial::empty()),
            ),
            params,
            preprocess: PreprocessNodes {
                input,
                share_gen,
                dou_sha: dousha_node,
                ran_dou_sha: ran_dou_sha_node,
                triple_gen: triple_gen_node,
                rand_bit: rand_bit_node,
                prand_bit: prand_bit_node,
            },
            operations: Operation { mul: mul_node },
<<<<<<< HEAD
            type_ops: TypeOperations { fpmul: fpmul_node },
=======
>>>>>>> 45a1f942
            output,
            outputchannels: OutputChannels {
                share_gen_channel: Arc::new(Mutex::new(share_gen_reciever)),
                dou_sha_channel: Arc::new(Mutex::new(dou_sha_receiver)),
                ran_dou_sha_channel: Arc::new(Mutex::new(ran_dou_sha_receiver)),
                triple_channel: Arc::new(Mutex::new(triple_receiver)),
                mul_channel: Arc::new(Mutex::new(mul_receiver)),
                rand_bit_channel: Arc::new(Mutex::new(rand_bit_receiver)),
                prand_bit_channel: Arc::new(Mutex::new(prand_bit_receiver)),
                prand_int_channel: Arc::new(Mutex::new(prand_int_receiver)),
                fpmul_channel: Arc::new(Mutex::new(fpmul_receiver)),
            },
        })
    }

    async fn mul(
        &mut self,
        x: Vec<RobustShare<F>>,
        y: Vec<RobustShare<F>>,
        network: Arc<N>,
    ) -> Result<Vec<RobustShare<F>>, Self::Error> {
        // Both lists must have the same length.
        assert_eq!(x.len(), y.len());

        let (no_triples, _, _, _) = {
            let store = self.preprocessing_material.lock().await;
            store.len()
        };
        if no_triples < x.len() {
            //Run preprocessing
            let mut rng = StdRng::from_rng(OsRng).unwrap();
            self.run_preprocessing(network.clone(), &mut rng).await?;
        }
        // Extract the preprocessing triple.
        let beaver_triples = self
            .preprocessing_material
            .lock()
            .await
            .take_beaver_triples(x.len())?;

        let session_id = SessionId::new(ProtocolType::Mul, 0, 0, self.params.instance_id);

        // Call the mul function
        self.operations
            .mul
            .init(session_id, x, y, beaver_triples, network)
            .await?;

        let mut rx = self.outputchannels.mul_channel.lock().await;
        while let Some(id) = rx.recv().await {
            if id == session_id {
                let mul_store = self.operations.mul.mult_storage.lock().await;
                if let Some(mul_lock) = mul_store.get(&id) {
                    let store = mul_lock.lock().await;
                    return Ok(store.protocol_output.clone());
                }
            }
        }
        Err(HoneyBadgerError::ChannelClosed)
    }

    async fn process(&mut self, raw_msg: Vec<u8>, net: Arc<N>) -> Result<(), Self::Error> {
        let wrapped: WrappedMessage = bincode::deserialize(&raw_msg)?;

        match wrapped {
            WrappedMessage::Rbc(rbc_msg) => match rbc_msg.session_id.calling_protocol() {
                Some(ProtocolType::Randousha) => {
                    self.preprocess
                        .ran_dou_sha
                        .rbc
                        .process(rbc_msg, net)
                        .await?
                }
                Some(ProtocolType::Ransha) => {
                    self.preprocess.share_gen.rbc.process(rbc_msg, net).await?
                }
                Some(ProtocolType::Input) => {
                    self.preprocess.input.rbc.process(rbc_msg, net).await?
                }
                Some(ProtocolType::Mul) => self.operations.mul.rbc.process(rbc_msg, net).await?,
<<<<<<< HEAD
                Some(ProtocolType::RandBit) => {
                    self.preprocess
                        .rand_bit
                        .mult_node
                        .rbc
                        .process(rbc_msg, net)
                        .await?
                }
                Some(ProtocolType::FpMul) => {
                    if rbc_msg.session_id.sub_id() == 0 {
                        self.type_ops
                            .fpmul
                            .trunc_node
                            .rbc
                            .process(rbc_msg, net)
                            .await?
                    } else {
                        self.type_ops
                            .fpmul
                            .mult_node
                            .rbc
                            .process(rbc_msg, net)
                            .await?
                    }
                }
=======
>>>>>>> 45a1f942
                _ => {
                    warn!(
                        "Unknown protocol ID in session ID: {:?} in RBC",
                        rbc_msg.session_id
                    );
                }
            },

            WrappedMessage::Input(input) => {
                self.preprocess.input.process(input).await?;
            }
            WrappedMessage::RanSha(rs_msg) => {
                self.preprocess.share_gen.process(rs_msg, net).await?;
            }
            WrappedMessage::Dousha(ds_msg) => {
                self.preprocess.dou_sha.process(ds_msg).await?;
            }
            WrappedMessage::RanDouSha(rds_msg) => {
                self.preprocess.ran_dou_sha.process(rds_msg, net).await?;
            }
<<<<<<< HEAD
            WrappedMessage::Mul(mul_msg) => match mul_msg.session_id.calling_protocol() {
                Some(ProtocolType::Mul) => self.operations.mul.process(mul_msg).await?,
                Some(ProtocolType::RandBit) => {
                    self.preprocess.rand_bit.mult_node.process(mul_msg).await?
                }
                Some(ProtocolType::FpMul) => self.type_ops.fpmul.mult_node.process(mul_msg).await?,
                _ => {
                    warn!(
                        "Unknown protocol ID in session ID: {:?} in MUL",
                        mul_msg.session_id
                    );
                }
            },
            WrappedMessage::Triple(triple_msg) => {
                self.preprocess.triple_gen.process(triple_msg).await?;
            }
            WrappedMessage::BatchRecon(batch_msg) => {
                match batch_msg.session_id.calling_protocol() {
                    Some(ProtocolType::Mul) => {
                        self.operations
                            .mul
                            .batch_recon
                            .process(batch_msg, net)
                            .await?
                    }
                    Some(ProtocolType::Triple) => {
                        self.preprocess
                            .triple_gen
                            .batch_recon_node
                            .process(batch_msg, net)
                            .await?
                    }
                    Some(ProtocolType::RandBit) => {
                        if batch_msg.session_id.sub_id() == 0 {
                            self.preprocess
                                .rand_bit
                                .batch_recon
                                .process(batch_msg, net)
                                .await?
                        } else {
                            self.preprocess
                                .rand_bit
                                .mult_node
                                .batch_recon
                                .process(batch_msg, net)
                                .await?
                        }
                    }
                    Some(ProtocolType::PRandBit) => {
                        self.preprocess
                            .prand_bit
                            .batch_recon
                            .process(batch_msg, net)
                            .await?
                    }
                    Some(ProtocolType::FpMul) => {
                        self.type_ops
                            .fpmul
                            .mult_node
                            .batch_recon
                            .process(batch_msg, net)
                            .await?
                    }
                    _ => {
                        warn!(
                            "Unknown protocol ID in session ID: {:?} at Batch reconstruction",
                            batch_msg.session_id
                        );
                    }
                }
            }
            WrappedMessage::RandBit(rand_bit_message) => {
                self.preprocess.rand_bit.process(rand_bit_message).await?;
            }
            WrappedMessage::PRandBit(prand_message) => {
                self.preprocess
                    .prand_bit
                    .process(prand_message, net)
                    .await?;
            }
            WrappedMessage::Trunc(trunc_message) => {
                match trunc_message.session_id.calling_protocol() {
                    Some(ProtocolType::FpMul) => {
                        self.type_ops
                            .fpmul
                            .trunc_node
                            .process(trunc_message, net)
                            .await?;
                    }
                    _ => {
                        warn!(
                            "Unknown protocol ID in session ID: {:?} at truncation",
                            trunc_message.session_id
                        );
                    }
                }
=======
            WrappedMessage::Mul(mul_msg) => {
                self.operations.mul.process(mul_msg).await?;
            }
            WrappedMessage::Triple(triple_msg) => {
                self.preprocess.triple_gen.process(triple_msg).await?;
            }
            WrappedMessage::BatchRecon(batch_msg) => {
                match batch_msg.session_id.calling_protocol() {
                    Some(ProtocolType::Mul) => {
                        self.operations
                            .mul
                            .batch_recon
                            .process(batch_msg, net)
                            .await?
                    }
                    Some(ProtocolType::Triple) => {
                        self.preprocess
                            .triple_gen
                            .batch_recon_node
                            .process(batch_msg, net)
                            .await?
                    }
                    _ => {
                        warn!(
                            "Unknown protocol ID in session ID: {:?} at Batch reconstruction",
                            batch_msg.session_id
                        );
                    }
                }
>>>>>>> 45a1f942
            }
            WrappedMessage::Output(_) => warn!("Incorrect message recieved at process function"),
        }

        Ok(())
    }
}
#[async_trait]
impl<F, N, R> MPCTypeOps<F, RobustShare<F>, N> for HoneyBadgerMPCNode<F, R>
where
    F: PrimeField,
    N: Network + Send + Sync + 'static,
    R: RBC,
{
    type Error = HoneyBadgerError;

    /// Fixed-point addition: x + y
    async fn add_fixed(
        &self,
        _x: Vec<SecretFixedPoint<F, RobustShare<F>>>,
        _y: Vec<SecretFixedPoint<F, RobustShare<F>>>,
        _net: Arc<N>,
    ) -> Result<Vec<SecretFixedPoint<F, RobustShare<F>>>, Self::Error> {
        todo!()
    }

    /// Fixed-point subtraction: x - y
    async fn sub_fixed(
        &self,
        _x: Vec<SecretFixedPoint<F, RobustShare<F>>>,
        _y: Vec<SecretFixedPoint<F, RobustShare<F>>>,
        _net: Arc<N>,
    ) -> Result<Vec<SecretFixedPoint<F, RobustShare<F>>>, Self::Error> {
        todo!()
    }

    /// Fixed-point multiplication with truncation for fixed precision
    async fn mul_fixed(
        &mut self,
        x: SecretFixedPoint<F, RobustShare<F>>,
        y: SecretFixedPoint<F, RobustShare<F>>,
        net: Arc<N>,
    ) -> Result<SecretFixedPoint<F, RobustShare<F>>, Self::Error> {
        if x.precision() != y.precision() {
            return Err(HoneyBadgerError::FPMulError(FPMulError::Incompatible));
        }
        let (_, _, no_rand_bit, no_rand_int) = {
            let store = self.preprocessing_material.lock().await;
            store.len()
        };
        if no_rand_bit < x.precision().f() || no_rand_int == 0 {
            //Run preprocessing
            let mut rng = StdRng::from_rng(OsRng).unwrap();
            self.run_preprocessing(net.clone(), &mut rng).await?;
        }
        // Extract the preprocessing triple.
        let beaver_triples = self
            .preprocessing_material
            .lock()
            .await
            .take_beaver_triples(1)?;
        let r_bits_vec = self
            .preprocessing_material
            .lock()
            .await
            .take_prandbit_shares(x.precision().f())?;
        let r_int = self
            .preprocessing_material
            .lock()
            .await
            .take_prandint_shares(1)?;

        let session_id = SessionId::new(ProtocolType::FpMul, 0, 0, self.params.instance_id);
        let r_bits = r_bits_vec.iter().map(|(a, _)| a.clone()).collect();

        // Call the fpmul function
        self.type_ops
            .fpmul
            .init(
                x,
                y,
                beaver_triples[0].clone(),
                r_bits,
                r_int[0].clone(),
                session_id,
                net,
            )
            .await?;

        let mut rx = self.outputchannels.fpmul_channel.lock().await;
        while let Some(id) = rx.recv().await {
            if id == session_id {
                let output = self
                    .type_ops
                    .fpmul
                    .protocol_output
                    .clone()
                    .ok_or(FPMulError::Failed)?;

                return Ok(output);
            }
        }
        Err(HoneyBadgerError::ChannelClosed)
    }

    /// Integer addition (int8/16/32/64)
    async fn add_int(
        &self,
        _x: Vec<RobustShare<F>>,
        _y: Vec<RobustShare<F>>,
        _bit_width: usize,
        _net: Arc<N>,
    ) -> Result<Vec<RobustShare<F>>, Self::Error> {
        todo!()
    }

    /// Integer multiplication (int8/16/32/64)
    async fn mul_int(
        &self,
        _x: Vec<RobustShare<F>>,
        _y: Vec<RobustShare<F>>,
        _bit_width: usize,
        _net: Arc<N>,
    ) -> Result<Vec<RobustShare<F>>, Self::Error> {
        todo!()
    }
}

#[async_trait]
impl<F, R, N> PreprocessingMPCProtocol<F, RobustShare<F>, N> for HoneyBadgerMPCNode<F, R>
where
    N: Network + Send + Sync + 'static,
    F: PrimeField,
    R: RBC,
{
    /// Runs preprocessing to produce Random shares and Beaver triples
    /// Steps:
<<<<<<< HEAD
    /// 1. Ensure enough random shares are available = No of inputs + No of PRandbit
=======
    /// 1. Ensure enough random shares are available = No of inputs
>>>>>>> 45a1f942
    /// 2. Generate double shares if missing.
    /// 3. Generate RanDouSha pairs if missing.
    /// 4. Generate Beaver triples from all the above. No of Multiplications + No of Multiplication of PRandbit
    async fn run_preprocessing<G>(
        &mut self,
        network: Arc<N>,
        rng: &mut G,
    ) -> Result<(), Self::Error>
    where
        N: 'async_trait,
        G: Rng + Send,
    {
        // Get how many triples and random shares are already available
<<<<<<< HEAD
        let (no_of_triples_avail, no_of_random_shares_avail, _, _) = {
=======
        let (no_of_triples_avail, no_of_random_shares_avail) = {
>>>>>>> 45a1f942
            let store = self.preprocessing_material.lock().await;
            store.len()
        };
        // Desired total counts from protocol parameters
        let mut no_of_triples = self.params.n_triples;
        let mut no_of_random_shares = self.params.n_random_shares;
        // Each triple batch produces (2t + 1) triples at a time
        let group_size = 2 * self.params.threshold + 1;
<<<<<<< HEAD
=======

>>>>>>> 45a1f942
        let total_triples_to_generate = if no_of_triples_avail >= no_of_triples {
            no_of_triples = 0;
            0
        } else {
            ((no_of_triples + group_size - 1) / group_size) * group_size
        };
<<<<<<< HEAD

        let total_random_shares_to_generate = if total_triples_to_generate > 0 {
            // Always add 2× per triple group
            let baseline = if no_of_random_shares_avail < no_of_random_shares {
                no_of_random_shares
            } else {
                no_of_random_shares = 0;
                0
            };
            baseline + 2 * total_triples_to_generate
        } else if no_of_random_shares_avail < no_of_random_shares {
            no_of_random_shares
        } else {
            no_of_random_shares = 0;
            0
        };

        if no_of_triples == 0 && no_of_random_shares == 0 {
            info!("There are enough Random shares and Beaver triples");
            // return Ok(());
        } else {
            // ------------------------
            // Step 1. Ensure random shares
            // ------------------------
            self.ensure_random_shares(network.clone(), rng, total_random_shares_to_generate)
=======

        let total_random_shares_to_generate = if total_triples_to_generate > 0 {
            // Always add 2× per triple group
            let baseline = if no_of_random_shares_avail < no_of_random_shares {
                no_of_random_shares
            } else {
                no_of_random_shares = 0;
                0
            };
            baseline + 2 * total_triples_to_generate
        } else if no_of_random_shares_avail < no_of_random_shares {
            no_of_random_shares
        } else {
            no_of_random_shares = 0;
            0
        };

        if no_of_triples == 0 && no_of_random_shares == 0 {
            info!("There are enough Random shares and Beaver triples");
            return Ok(());
        }

        // ------------------------
        // Step 1. Ensure random shares
        // ------------------------
        self.ensure_random_shares(network.clone(), rng, total_random_shares_to_generate)
            .await?;
        info!("Random share generation done");

        // ------------------------
        // Step 2. Ensure RanDouSha pair
        // ------------------------
        let ran_dou_sha_pair = self
            .ensure_ran_dou_sha_pair(network.clone(), rng, total_triples_to_generate)
            .await?;
        info!("Randousha pair generation done");

        // ------------------------
        // Step 3. Generate triples
        // ------------------------

        // Take random shares for triples
        let random_shares_a = self
            .preprocessing_material
            .lock()
            .await
            .take_random_shares(total_triples_to_generate)?;
        let random_shares_b = self
            .preprocessing_material
            .lock()
            .await
            .take_random_shares(total_triples_to_generate)?;

        //Outputs 2t+1 triples at a time
        let a_chunks = random_shares_a.chunks_exact(group_size);
        let b_chunks = random_shares_b.chunks_exact(group_size);
        let r_chunks = ran_dou_sha_pair[..total_triples_to_generate].chunks_exact(group_size);

        for (i, ((a, b), r)) in a_chunks.zip(b_chunks).zip(r_chunks).enumerate() {
            let sessionid =
                SessionId::new(ProtocolType::Triple, 0, i as u8, self.params.instance_id);
            self.preprocess
                .triple_gen
                .init(
                    a.to_vec(),
                    b.to_vec(),
                    r.to_vec(),
                    sessionid,
                    network.clone(),
                )
>>>>>>> 45a1f942
                .await?;
            info!("Random share generation done");

            // ------------------------
            // Step 2. Ensure RanDouSha pair
            // ------------------------
<<<<<<< HEAD
            let ran_dou_sha_pair = self
                .ensure_ran_dou_sha_pair(network.clone(), rng, total_triples_to_generate)
                .await?;
            info!("Randousha pair generation done");

            // ------------------------
            // Step 3. Generate triples
            // ------------------------

            // Take random shares for triples
            let random_shares_a = self
                .preprocessing_material
                .lock()
                .await
                .take_random_shares(total_triples_to_generate)?;
            let random_shares_b = self
                .preprocessing_material
                .lock()
                .await
                .take_random_shares(total_triples_to_generate)?;

            //Outputs 2t+1 triples at a time
            let a_chunks = random_shares_a.chunks_exact(group_size);
            let b_chunks = random_shares_b.chunks_exact(group_size);
            let r_chunks = ran_dou_sha_pair[..total_triples_to_generate].chunks_exact(group_size);

            for (i, ((a, b), r)) in a_chunks.zip(b_chunks).zip(r_chunks).enumerate() {
                let sessionid =
                    SessionId::new(ProtocolType::Triple, 0, i as u8, self.params.instance_id);
                self.preprocess
                    .triple_gen
                    .init(
                        a.to_vec(),
                        b.to_vec(),
                        r.to_vec(),
                        sessionid,
                        network.clone(),
                    )
                    .await?;

                // ------------------------
                // Step 4. Collect triples
                // ------------------------
                if let Some(sid) = self.outputchannels.triple_channel.lock().await.recv().await {
                    if sid == sessionid {
                        let mut triple_gen_db = self.preprocess.triple_gen.storage.lock().await;
                        let triple_storage_mutex = triple_gen_db.remove(&sid).unwrap();
                        let triple_storage = triple_storage_mutex.lock().await;
                        let triples = triple_storage.protocol_output.clone();

                        self.preprocessing_material.lock().await.add(
                            Some(triples),
                            None,
                            None,
                            None,
                        );
                        self.preprocess
                            .triple_gen
                            .batch_recon_node
                            .clear_store()
                            .await;
                    }
=======
            if let Some(sid) = self.outputchannels.triple_channel.lock().await.recv().await {
                if sid == sessionid {
                    let mut triple_gen_db = self.preprocess.triple_gen.storage.lock().await;
                    let triple_storage_mutex = triple_gen_db.remove(&sid).unwrap();
                    let triple_storage = triple_storage_mutex.lock().await;
                    let triples = triple_storage.protocol_output.clone();

                    self.preprocessing_material
                        .lock()
                        .await
                        .add(Some(triples), None);
                    self.preprocess
                        .triple_gen
                        .batch_recon_node
                        .clear_store()
                        .await;
>>>>>>> 45a1f942
                }
            }
        }
        // ------------------------
        // Step 5. Generate Random bits
        // ------------------------
        self.ensure_prandbit_shares(network.clone()).await?;
        info!("PrandBit share generation done");

        // ------------------------
        // Step 6. Generate Random Int
        // ------------------------
        self.ensure_prandint_shares(network.clone()).await?;
        info!("PrandInt share generation done");
        Ok(())
    }
}
impl<F, R> HoneyBadgerMPCNode<F, R>
where
    F: PrimeField,
    R: RBC,
{
    /// Ensure we have enough random shares by repeatedly running ShareGen if needed.
    async fn ensure_random_shares<G, N>(
        &mut self,
        network: Arc<N>,
        rng: &mut G,
        needed: usize,
    ) -> Result<(), HoneyBadgerError>
    where
        N: Network + Send + Sync + 'static,
        G: Rng,
    {
        // Outputs in batches of (n-2t)
        let batch = self.params.n_parties - 2 * self.params.threshold;
        let run = (needed + batch - 1) / batch; // ceil(missing / batch)
<<<<<<< HEAD
=======

        if run == 0 {
            info!("There are enough random shares");
            return Ok(());
        }
>>>>>>> 45a1f942

        for i in 0..run {
            info!("Random share generation run {}", i);

            let sessionid =
                SessionId::new(ProtocolType::Ransha, 0, i as u8, self.params.instance_id);

            // Run ShareGen protocol
            self.preprocess
                .share_gen
                .init(sessionid, rng, network.clone())
                .await?;

            // Collect its output
            if let Some(id) = self
                .outputchannels
                .share_gen_channel
                .lock()
                .await
                .recv()
                .await
            {
                if id == sessionid {
                    let mut share_store = self.preprocess.share_gen.store.lock().await;
                    let store_lock = share_store.remove(&id).unwrap();
                    let store = store_lock.lock().await;
                    let output = store.protocol_output.clone();

                    self.preprocessing_material
                        .lock()
                        .await
                        .add(None, Some(output), None, None);
                }
            }
        }

        // Clear RBC store
        self.preprocess.share_gen.rbc.clear_store().await;
        Ok(())
    }

    /// Ensure we have a RanDouSha pair available, generating double shares if needed.
    async fn ensure_ran_dou_sha_pair<G, N>(
        &mut self,
        network: Arc<N>,
        rng: &mut G,
        needed: usize,
    ) -> Result<Vec<DoubleShamirShare<F>>, HoneyBadgerError>
    where
        N: Network + Send + Sync + 'static,
        G: Rng + Send,
    {
        let mut pair = Vec::new();

        // How many batches do we need to cover?
        let batch = self.params.threshold + 1;
        let run = (needed + batch - 1) / batch; // ceil(missing / batch)

        for i in 0..run {
            let sessionid =
                SessionId::new(ProtocolType::Randousha, 0, i as u8, self.params.instance_id);

            let double_shares = self
                .ensure_double_shares(sessionid, network.clone(), rng)
                .await?;

            let (shares_deg_t, shares_deg_2t) = double_shares
                .into_iter()
                .map(|d| (d.degree_t, d.degree_2t))
                .unzip();

            // Run RanDouSha
            self.preprocess
                .ran_dou_sha
                .init(shares_deg_t, shares_deg_2t, sessionid, network.clone())
                .await?;

            if let Some(sid) = self
                .outputchannels
                .ran_dou_sha_channel
                .lock()
                .await
                .recv()
                .await
            {
                if sid == sessionid {
                    let mut ran_dou_sha_db = self.preprocess.ran_dou_sha.store.lock().await;
                    let ran_dou_sha_storage_mutex = ran_dou_sha_db.remove(&sid).unwrap();
                    let storage = ran_dou_sha_storage_mutex.lock().await;
                    pair.extend(storage.protocol_output.clone());
<<<<<<< HEAD
=======
                    self.preprocess.ran_dou_sha.rbc.clear_store().await;
>>>>>>> 45a1f942
                }
            }
        }
        self.preprocess.ran_dou_sha.rbc.clear_store().await;
        Ok(pair)
    }

    /// Ensure we have double shares available.
    async fn ensure_double_shares<G, N>(
        &mut self,
        sessionid: SessionId,
        network: Arc<N>,
        rng: &mut G,
    ) -> Result<Vec<DoubleShamirShare<F>>, HoneyBadgerError>
    where
        N: Network + Send + Sync + 'static,
        G: Rng + Send,
    {
        self.preprocess
            .dou_sha
            .init(sessionid, rng, network.clone())
            .await?;

        let mut dou_sha = Vec::new();
        if let Some(sid) = self
            .outputchannels
            .dou_sha_channel
            .lock()
            .await
            .recv()
            .await
        {
            if sid == sessionid {
                let mut dou_sha_db = self.preprocess.dou_sha.storage.lock().await;
                let dou_sha_storage_mutex = dou_sha_db.remove(&sid).unwrap();
                let dou_sha_storage = dou_sha_storage_mutex.lock().await;
                dou_sha = dou_sha_storage.protocol_output.clone();
            }
        }

        Ok(dou_sha)
    }

    async fn ensure_prandbit_shares<N>(&mut self, network: Arc<N>) -> Result<(), HoneyBadgerError>
    where
        N: Network + Send + Sync + 'static,
    {
        // How many shares are already present?
        let (_, _, no_shares, _) = {
            let store = self.preprocessing_material.lock().await;
            store.len()
        };

        if no_shares >= self.params.n_prandbit {
            info!("There are enough prandbit shares");
            return Ok(());
        }

        // How many more do we need?
        let missing = self.params.n_prandbit.saturating_sub(no_shares);
        let batch = self.params.threshold + 1;
        let total_randbit_to_generate = ((missing + batch - 1) / batch) * batch;

        let mut randbit_output: Vec<ShamirShare<F, 1, Robust>> = Vec::new();

        // Randbit share generation
        info!("Randbit share generation run");

        let sessionid = SessionId::new(ProtocolType::RandBit, 0, 0, self.params.instance_id);

        let random_shares_a = self
            .preprocessing_material
            .lock()
            .await
            .take_random_shares(total_randbit_to_generate)?;

        let beaver_triples = self
            .preprocessing_material
            .lock()
            .await
            .take_beaver_triples(total_randbit_to_generate)?;

        // Run Randbit share protocol
        self.preprocess
            .rand_bit
            .init(random_shares_a, beaver_triples, sessionid, network.clone())
            .await?;

        // Collect its output
        if let Some(id) = self
            .outputchannels
            .rand_bit_channel
            .lock()
            .await
            .recv()
            .await
        {
            if id == sessionid {
                let mut share_store = self.preprocess.rand_bit.storage.lock().await;
                let store_lock = share_store.remove(&id).unwrap();
                let store = store_lock.lock().await;
                let output = store.protocol_output.clone().unwrap();

                //Collect the randbit outputs
                randbit_output.extend(output);
            }
        }

        // Clear stores
        self.preprocess.rand_bit.clear_store().await;

        //Prandbit share generation
        info!("PRandbit share generation");
        let sessionid = SessionId::new(ProtocolType::PRandBit, 0, 0, self.params.instance_id);

        // Run PRandBit protocol
        self.preprocess
            .prand_bit
            .generate_riss(
                sessionid,
                randbit_output,
                self.params.l,
                self.params.k,
                total_randbit_to_generate,
                network,
            )
            .await?;

        // Collect its output
        if let Some(id) = self
            .outputchannels
            .prand_bit_channel
            .lock()
            .await
            .recv()
            .await
        {
            if id == sessionid {
                let mut share_store = self.preprocess.prand_bit.store.lock().await;
                let store_lock = share_store.remove(&id).unwrap();
                let store = store_lock.lock().await;
                let bigbit = store.share_b_p.clone();
                let smallbit = store.share_b_2.clone();
                let output: Vec<(ShamirShare<F, 1, Robust>, F2_8)> = bigbit
                    .iter()
                    .zip(smallbit)
                    .map(|(a, b)| (a.clone(), b))
                    .collect();
                self.preprocessing_material
                    .lock()
                    .await
                    .add(None, None, Some(output), None);
            }
        }

        self.preprocess.prand_bit.clear_store().await;
        Ok(())
    }

    async fn ensure_prandint_shares<N>(&mut self, network: Arc<N>) -> Result<(), HoneyBadgerError>
    where
        N: Network + Send + Sync + 'static,
    {
        // How many shares are already present?
        let (_, _, _, no_shares) = {
            let store = self.preprocessing_material.lock().await;
            store.len()
        };

        if no_shares >= self.params.n_prandint {
            info!("There are enough prandbit shares");
            return Ok(());
        }

        // How many more do we need?
        let missing = self.params.n_prandint.saturating_sub(no_shares);

        //Prandbit share generation
        info!("PRandInt share generation");
        let sessionid = SessionId::new(ProtocolType::PRandInt, 0, 0, self.params.instance_id);

        // Run PRandBit protocol
        self.preprocess
            .prand_bit
            .generate_riss(
                sessionid,
                vec![],
                self.params.l,
                self.params.k,
                missing,
                network,
            )
            .await?;

        // Collect its output
        if let Some(id) = self
            .outputchannels
            .prand_int_channel
            .lock()
            .await
            .recv()
            .await
        {
            if id == sessionid {
                let mut share_store = self.preprocess.prand_bit.store.lock().await;
                let store_lock = share_store.remove(&id).unwrap();
                let store = store_lock.lock().await;
                let output = store.share_r_p.clone().unwrap();

                self.preprocessing_material
                    .lock()
                    .await
                    .add(None, None, None, Some(output));
            }
        }
        // Clear store
        self.preprocess.prand_bit.clear_store().await;
        Ok(())
    }
}

///Used for routing messages to respective sub-protocols
#[derive(Serialize, Deserialize, Debug)]
pub enum WrappedMessage {
    RanDouSha(RanDouShaMessage),
    Rbc(Msg),
    BatchRecon(BatchReconMsg),
    Input(InputMessage),
    RanSha(RanShaMessage),
    Triple(TripleGenMessage),
    Dousha(DouShaMessage),
    Mul(MultMessage),
    Output(OutputMessage),
<<<<<<< HEAD
    RandBit(RandBitMessage),
    Trunc(TruncPrMessage),
    PRandBit(PRandBitDMessage),
=======
>>>>>>> 45a1f942
}

//-----------------Session-ID-----------------
//Used for re-routing inter-protocol messages
#[repr(u16)]
#[derive(Debug, Clone, Copy, PartialEq, Eq, Hash)]
pub enum ProtocolType {
    None = 0,
    Randousha = 1,
    Ransha = 2,
    Input = 3,
    Rbc = 4,
    Triple = 5,
    BatchRecon = 6,
    Dousha = 7,
    Mul = 8,
<<<<<<< HEAD
    PRandInt = 9,
    PRandBit = 10,
    RandBit = 11,
    FpMul = 12,
    Trunc = 13,
=======
>>>>>>> 45a1f942
}

impl TryFrom<u16> for ProtocolType {
    type Error = ();

    fn try_from(value: u16) -> Result<Self, Self::Error> {
        match value {
            0 => Ok(ProtocolType::None),
            1 => Ok(ProtocolType::Randousha),
            2 => Ok(ProtocolType::Ransha),
            3 => Ok(ProtocolType::Input),
            4 => Ok(ProtocolType::Rbc),
            5 => Ok(ProtocolType::Triple),
            6 => Ok(ProtocolType::BatchRecon),
            7 => Ok(ProtocolType::Dousha),
            8 => Ok(ProtocolType::Mul),
<<<<<<< HEAD
            9 => Ok(ProtocolType::PRandInt),
            10 => Ok(ProtocolType::PRandBit),
            11 => Ok(ProtocolType::RandBit),
            12 => Ok(ProtocolType::FpMul),
            13 => Ok(ProtocolType::Trunc),
=======
>>>>>>> 45a1f942
            _ => Err(()),
        }
    }
}

#[derive(Debug, PartialOrd, Ord, Clone, Serialize, Deserialize, Copy, PartialEq, Eq, Hash)]
pub struct SessionId(u64);

impl SessionId {
    pub fn new(caller: ProtocolType, sub_id: u8, round_id: u8, instance_id: u64) -> Self {
        // Ensure instance_id fits in 44 bits
        let instance_id = instance_id & 0x0000_0FFF_FFFF_FFFF;
        let value = ((caller as u64 & 0xF) << 60)
            | ((sub_id as u64 & 0xFF) << 52)
            | ((round_id as u64 & 0xFF) << 44)
            | instance_id;
        SessionId(value)
    }

    //First 4 bits
    pub fn calling_protocol(self) -> Option<ProtocolType> {
        let val = ((self.0 >> 60) & 0xF) as u16;
        ProtocolType::try_from(val).ok()
    }

    //Second 8 bits
    pub fn sub_id(self) -> u8 {
        ((self.0 >> 52) & 0xFF) as u8
<<<<<<< HEAD
    }

    //Third 8 bits
    pub fn round_id(self) -> u8 {
        ((self.0 >> 44) & 0xFF) as u8
    }

=======
    }

    //Third 8 bits
    pub fn round_id(self) -> u8 {
        ((self.0 >> 44) & 0xFF) as u8
    }

>>>>>>> 45a1f942
    //Last 44 bits
    pub fn instance_id(self) -> u64 {
        self.0 & 0x0000_0FFF_FFFF_FFFF
    }

    pub fn as_u64(self) -> u64 {
        self.0
    }

    //Unsafe because this is meant for the FFI
    //The caller must ensure that the u64 is well-formed
    pub unsafe fn from_u64(id: u64) -> Self {
        SessionId(id)
    }
}<|MERGE_RESOLUTION|>--- conflicted
+++ resolved
@@ -34,7 +34,6 @@
     honeybadger::{
         batch_recon::{BatchReconError, BatchReconMsg},
         double_share::{double_share_generation, DouShaError, DouShaMessage, DoubleShamirShare},
-<<<<<<< HEAD
         fpmul::{
             f256::F2_8,
             fpmul::{FPMulError, FPMulNode},
@@ -43,8 +42,6 @@
             PRandBitDMessage, PRandError, RandBitError, RandBitMessage, TruncPrError,
             TruncPrMessage,
         },
-=======
->>>>>>> 45a1f942
         input::{
             input::{InputClient, InputServer},
             InputError, InputMessage,
@@ -167,7 +164,6 @@
     pub params: HoneyBadgerMPCNodeOpts,
     pub preprocess: PreprocessNodes<F, R>,
     pub operations: Operation<F, R>,
-<<<<<<< HEAD
     pub type_ops: TypeOperations<F, R>,
     pub output: OutputServer,
     pub outputchannels: OutputChannels,
@@ -181,15 +177,6 @@
 #[derive(Clone, Debug)]
 pub struct TypeOperations<F: PrimeField, R: RBC> {
     pub fpmul: FPMulNode<F, R>,
-=======
-    pub output: OutputServer,
-    pub outputchannels: OutputChannels,
-}
-
-#[derive(Clone, Debug)]
-pub struct Operation<F: FftField, R: RBC> {
-    pub mul: Multiply<F, R>,
->>>>>>> 45a1f942
 }
 
 #[derive(Clone, Debug)]
@@ -335,7 +322,6 @@
     pub n_random_shares: usize,
     /// Instance ID
     pub instance_id: u64,
-<<<<<<< HEAD
     ///Number of Prandbit shares
     pub n_prandbit: usize,
     ///Number of PrandInt shares
@@ -344,8 +330,6 @@
     pub k: usize,
     ///Bit size for fixed point
     pub l: usize,
-=======
->>>>>>> 45a1f942
 }
 
 impl HoneyBadgerMPCNodeOpts {
@@ -356,13 +340,10 @@
         n_triples: usize,
         n_random_shares: usize,
         instance_id: u64,
-<<<<<<< HEAD
         n_prandbit: usize,
         n_prandint: usize,
         l: usize,
         k: usize,
-=======
->>>>>>> 45a1f942
     ) -> Self {
         Self {
             n_parties,
@@ -370,13 +351,10 @@
             n_triples,
             n_random_shares,
             instance_id,
-<<<<<<< HEAD
             n_prandbit,
             n_prandint,
             k,
             l,
-=======
->>>>>>> 45a1f942
         }
     }
 }
@@ -451,10 +429,7 @@
                 prand_bit: prand_bit_node,
             },
             operations: Operation { mul: mul_node },
-<<<<<<< HEAD
             type_ops: TypeOperations { fpmul: fpmul_node },
-=======
->>>>>>> 45a1f942
             output,
             outputchannels: OutputChannels {
                 share_gen_channel: Arc::new(Mutex::new(share_gen_reciever)),
@@ -535,7 +510,6 @@
                     self.preprocess.input.rbc.process(rbc_msg, net).await?
                 }
                 Some(ProtocolType::Mul) => self.operations.mul.rbc.process(rbc_msg, net).await?,
-<<<<<<< HEAD
                 Some(ProtocolType::RandBit) => {
                     self.preprocess
                         .rand_bit
@@ -561,8 +535,6 @@
                             .await?
                     }
                 }
-=======
->>>>>>> 45a1f942
                 _ => {
                     warn!(
                         "Unknown protocol ID in session ID: {:?} in RBC",
@@ -583,7 +555,6 @@
             WrappedMessage::RanDouSha(rds_msg) => {
                 self.preprocess.ran_dou_sha.process(rds_msg, net).await?;
             }
-<<<<<<< HEAD
             WrappedMessage::Mul(mul_msg) => match mul_msg.session_id.calling_protocol() {
                 Some(ProtocolType::Mul) => self.operations.mul.process(mul_msg).await?,
                 Some(ProtocolType::RandBit) => {
@@ -680,37 +651,6 @@
                         );
                     }
                 }
-=======
-            WrappedMessage::Mul(mul_msg) => {
-                self.operations.mul.process(mul_msg).await?;
-            }
-            WrappedMessage::Triple(triple_msg) => {
-                self.preprocess.triple_gen.process(triple_msg).await?;
-            }
-            WrappedMessage::BatchRecon(batch_msg) => {
-                match batch_msg.session_id.calling_protocol() {
-                    Some(ProtocolType::Mul) => {
-                        self.operations
-                            .mul
-                            .batch_recon
-                            .process(batch_msg, net)
-                            .await?
-                    }
-                    Some(ProtocolType::Triple) => {
-                        self.preprocess
-                            .triple_gen
-                            .batch_recon_node
-                            .process(batch_msg, net)
-                            .await?
-                    }
-                    _ => {
-                        warn!(
-                            "Unknown protocol ID in session ID: {:?} at Batch reconstruction",
-                            batch_msg.session_id
-                        );
-                    }
-                }
->>>>>>> 45a1f942
             }
             WrappedMessage::Output(_) => warn!("Incorrect message recieved at process function"),
         }
@@ -848,11 +788,7 @@
 {
     /// Runs preprocessing to produce Random shares and Beaver triples
     /// Steps:
-<<<<<<< HEAD
     /// 1. Ensure enough random shares are available = No of inputs + No of PRandbit
-=======
-    /// 1. Ensure enough random shares are available = No of inputs
->>>>>>> 45a1f942
     /// 2. Generate double shares if missing.
     /// 3. Generate RanDouSha pairs if missing.
     /// 4. Generate Beaver triples from all the above. No of Multiplications + No of Multiplication of PRandbit
@@ -866,11 +802,7 @@
         G: Rng + Send,
     {
         // Get how many triples and random shares are already available
-<<<<<<< HEAD
         let (no_of_triples_avail, no_of_random_shares_avail, _, _) = {
-=======
-        let (no_of_triples_avail, no_of_random_shares_avail) = {
->>>>>>> 45a1f942
             let store = self.preprocessing_material.lock().await;
             store.len()
         };
@@ -879,17 +811,12 @@
         let mut no_of_random_shares = self.params.n_random_shares;
         // Each triple batch produces (2t + 1) triples at a time
         let group_size = 2 * self.params.threshold + 1;
-<<<<<<< HEAD
-=======
-
->>>>>>> 45a1f942
         let total_triples_to_generate = if no_of_triples_avail >= no_of_triples {
             no_of_triples = 0;
             0
         } else {
             ((no_of_triples + group_size - 1) / group_size) * group_size
         };
-<<<<<<< HEAD
 
         let total_random_shares_to_generate = if total_triples_to_generate > 0 {
             // Always add 2× per triple group
@@ -915,85 +842,12 @@
             // Step 1. Ensure random shares
             // ------------------------
             self.ensure_random_shares(network.clone(), rng, total_random_shares_to_generate)
-=======
-
-        let total_random_shares_to_generate = if total_triples_to_generate > 0 {
-            // Always add 2× per triple group
-            let baseline = if no_of_random_shares_avail < no_of_random_shares {
-                no_of_random_shares
-            } else {
-                no_of_random_shares = 0;
-                0
-            };
-            baseline + 2 * total_triples_to_generate
-        } else if no_of_random_shares_avail < no_of_random_shares {
-            no_of_random_shares
-        } else {
-            no_of_random_shares = 0;
-            0
-        };
-
-        if no_of_triples == 0 && no_of_random_shares == 0 {
-            info!("There are enough Random shares and Beaver triples");
-            return Ok(());
-        }
-
-        // ------------------------
-        // Step 1. Ensure random shares
-        // ------------------------
-        self.ensure_random_shares(network.clone(), rng, total_random_shares_to_generate)
-            .await?;
-        info!("Random share generation done");
-
-        // ------------------------
-        // Step 2. Ensure RanDouSha pair
-        // ------------------------
-        let ran_dou_sha_pair = self
-            .ensure_ran_dou_sha_pair(network.clone(), rng, total_triples_to_generate)
-            .await?;
-        info!("Randousha pair generation done");
-
-        // ------------------------
-        // Step 3. Generate triples
-        // ------------------------
-
-        // Take random shares for triples
-        let random_shares_a = self
-            .preprocessing_material
-            .lock()
-            .await
-            .take_random_shares(total_triples_to_generate)?;
-        let random_shares_b = self
-            .preprocessing_material
-            .lock()
-            .await
-            .take_random_shares(total_triples_to_generate)?;
-
-        //Outputs 2t+1 triples at a time
-        let a_chunks = random_shares_a.chunks_exact(group_size);
-        let b_chunks = random_shares_b.chunks_exact(group_size);
-        let r_chunks = ran_dou_sha_pair[..total_triples_to_generate].chunks_exact(group_size);
-
-        for (i, ((a, b), r)) in a_chunks.zip(b_chunks).zip(r_chunks).enumerate() {
-            let sessionid =
-                SessionId::new(ProtocolType::Triple, 0, i as u8, self.params.instance_id);
-            self.preprocess
-                .triple_gen
-                .init(
-                    a.to_vec(),
-                    b.to_vec(),
-                    r.to_vec(),
-                    sessionid,
-                    network.clone(),
-                )
->>>>>>> 45a1f942
                 .await?;
             info!("Random share generation done");
 
             // ------------------------
             // Step 2. Ensure RanDouSha pair
             // ------------------------
-<<<<<<< HEAD
             let ran_dou_sha_pair = self
                 .ensure_ran_dou_sha_pair(network.clone(), rng, total_triples_to_generate)
                 .await?;
@@ -1056,24 +910,6 @@
                             .clear_store()
                             .await;
                     }
-=======
-            if let Some(sid) = self.outputchannels.triple_channel.lock().await.recv().await {
-                if sid == sessionid {
-                    let mut triple_gen_db = self.preprocess.triple_gen.storage.lock().await;
-                    let triple_storage_mutex = triple_gen_db.remove(&sid).unwrap();
-                    let triple_storage = triple_storage_mutex.lock().await;
-                    let triples = triple_storage.protocol_output.clone();
-
-                    self.preprocessing_material
-                        .lock()
-                        .await
-                        .add(Some(triples), None);
-                    self.preprocess
-                        .triple_gen
-                        .batch_recon_node
-                        .clear_store()
-                        .await;
->>>>>>> 45a1f942
                 }
             }
         }
@@ -1110,14 +946,6 @@
         // Outputs in batches of (n-2t)
         let batch = self.params.n_parties - 2 * self.params.threshold;
         let run = (needed + batch - 1) / batch; // ceil(missing / batch)
-<<<<<<< HEAD
-=======
-
-        if run == 0 {
-            info!("There are enough random shares");
-            return Ok(());
-        }
->>>>>>> 45a1f942
 
         for i in 0..run {
             info!("Random share generation run {}", i);
@@ -1208,10 +1036,6 @@
                     let ran_dou_sha_storage_mutex = ran_dou_sha_db.remove(&sid).unwrap();
                     let storage = ran_dou_sha_storage_mutex.lock().await;
                     pair.extend(storage.protocol_output.clone());
-<<<<<<< HEAD
-=======
-                    self.preprocess.ran_dou_sha.rbc.clear_store().await;
->>>>>>> 45a1f942
                 }
             }
         }
@@ -1445,12 +1269,9 @@
     Dousha(DouShaMessage),
     Mul(MultMessage),
     Output(OutputMessage),
-<<<<<<< HEAD
     RandBit(RandBitMessage),
     Trunc(TruncPrMessage),
     PRandBit(PRandBitDMessage),
-=======
->>>>>>> 45a1f942
 }
 
 //-----------------Session-ID-----------------
@@ -1467,14 +1288,11 @@
     BatchRecon = 6,
     Dousha = 7,
     Mul = 8,
-<<<<<<< HEAD
     PRandInt = 9,
     PRandBit = 10,
     RandBit = 11,
     FpMul = 12,
     Trunc = 13,
-=======
->>>>>>> 45a1f942
 }
 
 impl TryFrom<u16> for ProtocolType {
@@ -1491,14 +1309,11 @@
             6 => Ok(ProtocolType::BatchRecon),
             7 => Ok(ProtocolType::Dousha),
             8 => Ok(ProtocolType::Mul),
-<<<<<<< HEAD
             9 => Ok(ProtocolType::PRandInt),
             10 => Ok(ProtocolType::PRandBit),
             11 => Ok(ProtocolType::RandBit),
             12 => Ok(ProtocolType::FpMul),
             13 => Ok(ProtocolType::Trunc),
-=======
->>>>>>> 45a1f942
             _ => Err(()),
         }
     }
@@ -1527,7 +1342,6 @@
     //Second 8 bits
     pub fn sub_id(self) -> u8 {
         ((self.0 >> 52) & 0xFF) as u8
-<<<<<<< HEAD
     }
 
     //Third 8 bits
@@ -1535,15 +1349,6 @@
         ((self.0 >> 44) & 0xFF) as u8
     }
 
-=======
-    }
-
-    //Third 8 bits
-    pub fn round_id(self) -> u8 {
-        ((self.0 >> 44) & 0xFF) as u8
-    }
-
->>>>>>> 45a1f942
     //Last 44 bits
     pub fn instance_id(self) -> u64 {
         self.0 & 0x0000_0FFF_FFFF_FFFF
