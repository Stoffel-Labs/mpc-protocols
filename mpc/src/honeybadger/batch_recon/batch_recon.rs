--- conflicted
+++ resolved
@@ -14,11 +14,7 @@
 use futures::lock::Mutex;
 use std::sync::Arc;
 use std::{collections::HashMap, marker::PhantomData};
-<<<<<<< HEAD
 use stoffelnet::network_utils::Network;
-=======
-use stoffelmpc_network::Network;
->>>>>>> 26bb6f9f
 use tracing::{debug, error, info, warn};
 /// --------------------------BatchRecPub--------------------------
 ///
@@ -49,14 +45,11 @@
     pub fn new(id: usize, n: usize, t: usize) -> Result<Self, BatchReconError> {
         let store = Arc::new(Mutex::new(HashMap::new()));
         Ok(Self { id, n, t, store })
-<<<<<<< HEAD
     }
 
     pub async fn clear_store(&self) {
         let mut store = self.store.lock().await;
         store.clear();
-=======
->>>>>>> 26bb6f9f
     }
 
     /// Initiates the batch reconstruction protocol for a given node.
@@ -267,10 +260,6 @@
             }
         }
     }
-<<<<<<< HEAD
-
-=======
->>>>>>> 26bb6f9f
     pub async fn process<N: Network>(
         &mut self,
         msg: BatchReconMsg,
