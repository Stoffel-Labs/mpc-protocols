pub mod messages;

use crate::honeybadger::{batch_recon::{apply_vandermonde, make_vandermonde}, robust_interpolate::InterpolateError};
use ark_ff::FftField;
use ark_serialize::{CanonicalDeserialize, CanonicalSerialize, SerializationError};
use bincode::ErrorKind;
use messages::{
    InitMessage, OutputMessage, RanDouShaMessage, RanDouShaMessageType, ReconstructionMessage,
};
use std::{collections::HashMap, sync::Arc};
use stoffelmpc_common::share::shamir::ShamirSecretSharing;
use thiserror::Error;
use tokio::sync::Mutex;

use stoffelmpc_network::{Network, NetworkError, Node, PartyId, SessionId};
use tracing::info;

/// Error that occurs during the execution of the Random Double Share Error.
#[derive(Debug, Error)]
pub enum RanDouShaError {
    /// The error occurs when communicating using the network.
    #[error("there was an error in the network: {0:?}")]
    NetworkError(NetworkError),
    #[error("error while serializing an arkworks object: {0:?}")]
    ArkSerialization(SerializationError),
    #[error("error while serializing an arkworks object: {0:?}")]
    ArkDeserialization(SerializationError),
    #[error("error while serializing the object into bytes: {0:?}")]
    SerializationError(Box<ErrorKind>),
    #[error("inner error: {0}")]
    Inner(#[from] InterpolateError),
    /// The protocol received an abort signal.
    #[error("received abort singal")]
    Abort,
    /// The party is waiting for confirmations.
    #[error("waiting for more confirmations")]
    WaitForOk,
}

/// Storage for the Random Double Sharing protocol.
#[derive(Clone)]
pub struct RanDouShaStore<F: FftField> {
    /// Vector that stores the received degree t shares of r.
    pub received_r_shares_degree_t: HashMap<PartyId, ShamirSecretSharing<F>>,
    /// Vector that stores the received degree 2t shares of r.
    pub received_r_shares_degree_2t: HashMap<PartyId, ShamirSecretSharing<F>>,
    /// Vector of r shares of degree t computed as a result of multiplying the Vandermonde matrix
    /// with the shares of s.
    pub computed_r_shares_degree_t: Vec<ShamirSecretSharing<F>>,
    /// Vector of r shares of degree 2t computed as a result of multiplying the Vandermonde matrix
    /// with the shares of s.
    pub computed_r_shares_degree_2t: Vec<ShamirSecretSharing<F>>,
    /// Vector that stores the nodes who have sent the output ok msg.
    pub received_ok_msg: Vec<usize>,

    pub state: RanDouShaState,
}

/// State of the Random Double Sharing protocol.
#[derive(Debug, Clone, Copy, PartialEq, Eq)]
pub enum RanDouShaState {
    /// The protocol has been initialized.
    Initialized,
    /// The protocol is in the reconstruction phase.
    Reconstruction,
    /// The protocol is in the output phase.
    Output,
    /// The protocol has been finished.
    Finished,
}

impl<F> RanDouShaStore<F>
where
    F: FftField,
{
    /// Creates a new empty store for the random double sharing node.
    pub fn empty() -> Self {
        Self {
            received_r_shares_degree_t: HashMap::new(),
            received_r_shares_degree_2t: HashMap::new(),
            computed_r_shares_degree_t: Vec::new(),
            computed_r_shares_degree_2t: Vec::new(),
            received_ok_msg: Vec::new(),
            state: RanDouShaState::Initialized,
        }
    }
}

/// Parameters for the Random Double Share protocol.
#[derive(Clone, Copy)]
pub struct RanDouShaParams {
    /// Number of parties involved in the protocol.
    pub n_parties: usize,
    /// Threshold of corrupted parties.
    pub threshold: usize,
    /// Session ID of the execution.
    pub session_id: SessionId,
}

/// Node representation for the Random Double Share protocol.
#[derive(Clone)]
pub struct RanDouShaNode<F: FftField> {
    /// ID of the node.
    pub id: PartyId,
    /// Storage of the node.
    pub store: Arc<Mutex<HashMap<SessionId, Arc<Mutex<RanDouShaStore<F>>>>>>,
}

impl<F> RanDouShaNode<F>
where
    F: FftField,
{
    /// Returns the storage for a node in the Random Double Sharing protocol. If the storage has
    /// not been created yet, the function will create an empty storage and return it.
    pub async fn get_or_create_store(
        &mut self,
        params: &RanDouShaParams,
    ) -> Arc<Mutex<RanDouShaStore<F>>> {
        let mut storage = self.store.lock().await;
        storage
            .entry(params.session_id)
            .or_insert(Arc::new(Mutex::new(RanDouShaStore::empty())))
            .clone()
    }

    /// Implements the initialization phase of the Random double share protocol. In particular,
    /// this method implements from Step (1) to Step (3) before the reconstruction of the shares
    /// $\llbracket r_i \rrbracket$.
    ///
    /// # Warning
    ///
    /// This method assumes that the [`InitMessage`] contains the shares sorted in such a way that
    /// the share in position `k` is the share $\llbracket r_k \rrbracket_{t}^{(i)} where `i` is
    /// the ID of the current participant.
    ///
    /// # Errors
    ///
    /// If sending the shares through the network fails, the function returns a [`NetworkError`].
    pub async fn init_handler<N>(
        &mut self,
        init_msg: &InitMessage<F>,
        params: &RanDouShaParams,
        network: Arc<Mutex<N>>,
    ) -> Result<(), RanDouShaError>
    where
        N: Network,
    {
<<<<<<< HEAD
        info!(
            "Node {} (session {}) - Starting init_handler.",
            self.id, params.session_id
        );
        // todo - should check sender.id == self?
        let vandermonde_matrix = make_vandermonde(params.n_parties, params.n_parties);
        let share_values_deg_t: Vec<F> = init_msg
            .s_shares_deg_t
            .iter()
            .map(|share| share.share)
            .collect();
        let share_values_deg_2t: Vec<F> = init_msg
            .s_shares_deg_2t
            .iter()
            .map(|share| share.share)
            .collect();

=======
        let vandermonde_matrix = make_vandermonde(params.n_parties, params.n_parties)?;
>>>>>>> d8b49f79
        // Implementation of Step 1.
        let r_deg_t = apply_vandermonde(&vandermonde_matrix, &init_msg.s_shares_deg_t)?;

        // Implementation of Step 2.
        let r_deg_2t = apply_vandermonde(&vandermonde_matrix, &init_msg.s_shares_deg_2t)?;

        // Save the shares of r of degree t and 2t into the storage.
<<<<<<< HEAD
        let bind_store = self.get_or_create_store(params).await;
        let mut store = bind_store.lock().await;
        store.computed_r_shares_degree_t = r_deg_t
            .iter()
            .map(|share_value| {
                ShamirSecretSharing::new(
                    share_value.clone(),
                    F::from(self.id as u64),
                    params.threshold,
                )
            })
            .collect();
        store.computed_r_shares_degree_2t = r_deg_2t
            .iter()
            .map(|share_value| {
                ShamirSecretSharing::new(
                    share_value.clone(),
                    F::from(self.id as u64),
                    2 * params.threshold,
                )
            })
            .collect();
=======
        let bind_store = self.get_or_create_store(params);
        let mut store = bind_store.lock().unwrap();
        store.computed_r_shares_degree_t = r_deg_t.clone();
        store.computed_r_shares_degree_2t = r_deg_2t.clone();
>>>>>>> d8b49f79

        // The current party with index i sends the share [r_j] to the party P_j so that P_j can
        // reconstruct the value r_j.
        let network_locked = network.lock().await;
        for party in network_locked.parties() {
            if party.id() > params.threshold + 1 && party.id() <= params.n_parties {
<<<<<<< HEAD
                let share_deg_t = ShamirSecretSharing::new(
                    r_deg_t[party.id() - 1],
                    F::from(self.id as u64),
                    params.threshold,
                );
                let share_deg_2t = ShamirSecretSharing::new(
                    r_deg_2t[party.id() - 1],
                    F::from(self.id as u64),
                    2 * params.threshold,
                );

=======
                let share_deg_t = r_deg_t[party.id()];
                let share_deg_2t = r_deg_2t[party.id()];
               
>>>>>>> d8b49f79
                let reconst_message =
                    ReconstructionMessage::new(self.id, share_deg_t, share_deg_2t);

                // Serializing the reconstruction message and wrapping it into a generic message.
                let mut bytes_rec_message = Vec::new();
                reconst_message
                    .serialize_compressed(&mut bytes_rec_message)
                    .map_err(RanDouShaError::ArkSerialization)?;
                let generic_message = RanDouShaMessage::new(
                    self.id,
                    RanDouShaMessageType::ReconstructMessage,
                    &bytes_rec_message,
                );
                let bytes_generic_message = bincode::serialize(&generic_message)
                    .map_err(RanDouShaError::SerializationError)?;

                // Sending the generic message to the network.
                network_locked
                    .send(party.id(), &bytes_generic_message)
                    .await
                    .map_err(RanDouShaError::NetworkError)?;
            }
        }
        Ok(())
    }

    /// Implements Step (3) Reconstruction of shares of RanDouSha Protocol
    /// https://eprint.iacr.org/2019/883.pdf.
    /// On receiving shares of r_i from each parties of degree t and 2t, the protocol privately reconstructs r_i for both degrees
    /// and checks that both shares are of the correct degree, and that their 0-evaluation is the same.
    /// Broadcast OK if the verification succeeds, ABORT otherwise
    ///
    /// # Errors
    ///
    /// If sending the shares through the network fails, the function returns a [`NetworkError`].
    pub async fn reconstruction_handler<N>(
        &mut self,
        rec_msg: &ReconstructionMessage<F>,
        params: &RanDouShaParams,
        network: Arc<Mutex<N>>,
    ) -> Result<(), RanDouShaError>
    where
        N: Network,
    {
        info!(
            "Node {} (session {}) - Starting reconstruction_handler for message from sender {}.",
            self.id, params.session_id, rec_msg.sender_id
        );
        // --- Step (3) Implementation ---
        // (1) Store the received shares.
        // Each party receives a ReconstructionMessage. This message contains two ShamirSecretSharing objects:
        // one for degree t and one for degree 2t.
        // These shares originate from the *sender* of the message, but they are components of the 'r_j'

        let binding = self.get_or_create_store(params).await;
        let mut store = binding.lock().await;

        store.state = RanDouShaState::Reconstruction;

        let sender_id = rec_msg.sender_id;
        store
            .received_r_shares_degree_t
            .insert(sender_id, rec_msg.r_share_deg_t.clone());
        store
            .received_r_shares_degree_2t
            .insert(sender_id, rec_msg.r_share_deg_2t.clone());

        // (2) Check if this party (self.id) is one of the designated checking parties.
        // Condition from the protocol: `t + 1 < i <= n`
        if self.id > params.threshold + 1 && self.id <= params.n_parties {
            // (3) Check if enough shares have been received to reconstruct.
            // To reconstruct a (t) degree polynomial, you need t+1 distinct shares.
            // To reconstruct a (2t) degree polynomial, you need 2t+1 distinct shares.

            // TODO: do we need to wait for all n shares?
            if store.received_r_shares_degree_t.len() >= params.threshold + 1
                && store.received_r_shares_degree_2t.len() >= 2 * params.threshold + 1
            {
                let mut shares_t_for_recon: Vec<ShamirSecretSharing<F>> = Vec::new();
                let mut shares_2t_for_recon: Vec<ShamirSecretSharing<F>> = Vec::new();

                for (_, share) in store.received_r_shares_degree_t.iter() {
                    shares_t_for_recon.push(share.clone());
                }
                for (_, share) in store.received_r_shares_degree_2t.iter() {
                    shares_2t_for_recon.push(share.clone());
                }

                // (5) Perform reconstruction for both degrees.
                // ShamirSecretSharing::reconstruct expects a vector of shares.
                let reconstructed_r_t = ShamirSecretSharing::recover_secret(&shares_t_for_recon);
                let reconstructed_r_2t = ShamirSecretSharing::recover_secret(&shares_2t_for_recon);

                // if the reconstruction fails, broadcast false
                let mut output_message = OutputMessage::new(self.id, true);

                if reconstructed_r_t.is_err() || reconstructed_r_2t.is_err() {
                    output_message = OutputMessage::new(self.id, false);
                }
                // (6) Check that their 0-evaluation is the same.
                // This means checking if the reconstructed values are equal.
                let verify = reconstructed_r_t.unwrap() == reconstructed_r_2t.unwrap();

                if !verify {
                    // if the verification fails, broadcast false(aka. Abort)
                    output_message = OutputMessage::new(self.id, false);
                }

                // Serializing the output message and wrapping it into a generic message.
                let mut bytes_out_message = Vec::new();
                output_message
                    .serialize_compressed(&mut bytes_out_message)
                    .map_err(RanDouShaError::ArkSerialization)?;
                let generic_message = RanDouShaMessage::new(
                    self.id,
                    RanDouShaMessageType::OutputMessage,
                    &bytes_out_message,
                );
                let bytes_generic_message = bincode::serialize(&generic_message)
                    .map_err(RanDouShaError::SerializationError)?;

                // if the verification succeeds, broadcast true (aka. OK)
                network
                    .lock()
                    .await
                    .broadcast(&bytes_generic_message)
                    .await
                    .map_err(RanDouShaError::NetworkError)?;
            }
        }

        Ok(())
    }

    /// Implements step (4) (5) of Protocol RanDouSha
    /// Wait to receive broadcast of output message from other party.
    /// Return [r_1]_t ... [r_t+1]_t & [r_1]_2t ... [r_t+1]_2t only if one receives more than
    /// (n - (t+1)) Ok message.
    pub async fn output_handler(
        &mut self,
        message: &OutputMessage,
        params: &RanDouShaParams,
    ) -> Result<(Vec<ShamirSecretSharing<F>>, Vec<ShamirSecretSharing<F>>), RanDouShaError> {
        info!("Node {} (session {}) - Starting output_handler for message from sender {}. Status: {}.", self.id, params.session_id, message.sender_id, message.msg);
        // todo - add randousha status so we can omit output_handler
        // abort randousha once received the abort message
        if message.msg == false {
            return Err(RanDouShaError::Abort);
        }
        let binding = self.get_or_create_store(params).await;
        let mut store = binding.lock().await;

        store.state = RanDouShaState::Output;

        // push to received_ok_msg if sender doesn't exist
        if !store.received_ok_msg.contains(&message.sender_id) {
            store.received_ok_msg.push(message.sender_id);
        }
        // wait for (n-(t+1)) Ok messages
        if store.received_ok_msg.len() < params.n_parties - (params.threshold + 1) {
            return Err(RanDouShaError::WaitForOk);
        }

        if store.computed_r_shares_degree_t.len() < params.threshold + 1
            && store.computed_r_shares_degree_2t.len() < params.threshold + 1
        {
            // waiting for self.init
            return Err(RanDouShaError::WaitForOk);
        }

        // create vector for share [r_1]_t ... [r_t+1]_t
<<<<<<< HEAD
        let output_r_t = store.computed_r_shares_degree_t[0..params.threshold + 1].to_vec();
        // create vector for share [r_1]_2t ... [r_t+1]_2t
        let output_r_2t = store.computed_r_shares_degree_2t[0..params.threshold + 1].to_vec();
=======
        let output_r_t = store
            .computed_r_shares_degree_t
            .iter()
            .copied()
            .filter(|share| share.id <= params.threshold + 1)
            .collect::<Vec<_>>();
        // create vector for share [r_1]_2t ... [r_t+1]_2t
        let output_r_2t = store
            .computed_r_shares_degree_2t
            .iter()
            .copied()
            .filter(|share| share.id <= params.threshold + 1)
            .collect::<Vec<_>>();
>>>>>>> d8b49f79

        // computation is done so set state to Finished
        store.state = RanDouShaState::Finished;
        Ok((output_r_t, output_r_2t))
    }

    pub async fn process<N>(
        &mut self,
        message: &RanDouShaMessage,
        params: &RanDouShaParams,
        network: Arc<Mutex<N>>,
    ) -> Result<Option<(Vec<ShamirSecretSharing<F>>, Vec<ShamirSecretSharing<F>>)>, RanDouShaError>
    where
        N: Network,
    {
        match message.msg_type {
            messages::RanDouShaMessageType::InitMessage => {
                let init_message =
                    InitMessage::<F>::deserialize_compressed(message.payload.as_slice())
                        .map_err(RanDouShaError::ArkDeserialization)?;
                self.init_handler(&init_message, params, network).await?;
                return Ok(None);
            }
            messages::RanDouShaMessageType::OutputMessage => {
                let output_message =
                    OutputMessage::deserialize_compressed(message.payload.as_slice())
                        .map_err(RanDouShaError::ArkDeserialization)?;
                let result = self.output_handler(&output_message, params).await?;
                return Ok(Some(result));
            }
            messages::RanDouShaMessageType::ReconstructMessage => {
                let reconstr_message = ark_serialize::CanonicalDeserialize::deserialize_compressed(
                    message.payload.as_slice(),
                )
                .map_err(RanDouShaError::ArkDeserialization)?;
                self.reconstruction_handler(&reconstr_message, params, network)
                    .await?;
                return Ok(None);
            }
        }
    }
}<|MERGE_RESOLUTION|>--- conflicted
+++ resolved
@@ -145,27 +145,12 @@
     where
         N: Network,
     {
-<<<<<<< HEAD
         info!(
             "Node {} (session {}) - Starting init_handler.",
             self.id, params.session_id
         );
         // todo - should check sender.id == self?
-        let vandermonde_matrix = make_vandermonde(params.n_parties, params.n_parties);
-        let share_values_deg_t: Vec<F> = init_msg
-            .s_shares_deg_t
-            .iter()
-            .map(|share| share.share)
-            .collect();
-        let share_values_deg_2t: Vec<F> = init_msg
-            .s_shares_deg_2t
-            .iter()
-            .map(|share| share.share)
-            .collect();
-
-=======
         let vandermonde_matrix = make_vandermonde(params.n_parties, params.n_parties)?;
->>>>>>> d8b49f79
         // Implementation of Step 1.
         let r_deg_t = apply_vandermonde(&vandermonde_matrix, &init_msg.s_shares_deg_t)?;
 
@@ -173,58 +158,18 @@
         let r_deg_2t = apply_vandermonde(&vandermonde_matrix, &init_msg.s_shares_deg_2t)?;
 
         // Save the shares of r of degree t and 2t into the storage.
-<<<<<<< HEAD
         let bind_store = self.get_or_create_store(params).await;
         let mut store = bind_store.lock().await;
-        store.computed_r_shares_degree_t = r_deg_t
-            .iter()
-            .map(|share_value| {
-                ShamirSecretSharing::new(
-                    share_value.clone(),
-                    F::from(self.id as u64),
-                    params.threshold,
-                )
-            })
-            .collect();
-        store.computed_r_shares_degree_2t = r_deg_2t
-            .iter()
-            .map(|share_value| {
-                ShamirSecretSharing::new(
-                    share_value.clone(),
-                    F::from(self.id as u64),
-                    2 * params.threshold,
-                )
-            })
-            .collect();
-=======
-        let bind_store = self.get_or_create_store(params);
-        let mut store = bind_store.lock().unwrap();
         store.computed_r_shares_degree_t = r_deg_t.clone();
         store.computed_r_shares_degree_2t = r_deg_2t.clone();
->>>>>>> d8b49f79
 
         // The current party with index i sends the share [r_j] to the party P_j so that P_j can
         // reconstruct the value r_j.
         let network_locked = network.lock().await;
         for party in network_locked.parties() {
             if party.id() > params.threshold + 1 && party.id() <= params.n_parties {
-<<<<<<< HEAD
-                let share_deg_t = ShamirSecretSharing::new(
-                    r_deg_t[party.id() - 1],
-                    F::from(self.id as u64),
-                    params.threshold,
-                );
-                let share_deg_2t = ShamirSecretSharing::new(
-                    r_deg_2t[party.id() - 1],
-                    F::from(self.id as u64),
-                    2 * params.threshold,
-                );
-
-=======
-                let share_deg_t = r_deg_t[party.id()];
-                let share_deg_2t = r_deg_2t[party.id()];
-               
->>>>>>> d8b49f79
+                let share_deg_t = r_deg_t[party.id() - 1].clone();
+                let share_deg_2t = r_deg_2t[party.id() - 1].clone();
                 let reconst_message =
                     ReconstructionMessage::new(self.id, share_deg_t, share_deg_2t);
 
@@ -396,25 +341,9 @@
         }
 
         // create vector for share [r_1]_t ... [r_t+1]_t
-<<<<<<< HEAD
         let output_r_t = store.computed_r_shares_degree_t[0..params.threshold + 1].to_vec();
         // create vector for share [r_1]_2t ... [r_t+1]_2t
         let output_r_2t = store.computed_r_shares_degree_2t[0..params.threshold + 1].to_vec();
-=======
-        let output_r_t = store
-            .computed_r_shares_degree_t
-            .iter()
-            .copied()
-            .filter(|share| share.id <= params.threshold + 1)
-            .collect::<Vec<_>>();
-        // create vector for share [r_1]_2t ... [r_t+1]_2t
-        let output_r_2t = store
-            .computed_r_shares_degree_2t
-            .iter()
-            .copied()
-            .filter(|share| share.id <= params.threshold + 1)
-            .collect::<Vec<_>>();
->>>>>>> d8b49f79
 
         // computation is done so set state to Finished
         store.state = RanDouShaState::Finished;
