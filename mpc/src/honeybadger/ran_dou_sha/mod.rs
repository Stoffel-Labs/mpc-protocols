--- conflicted
+++ resolved
@@ -1,22 +1,15 @@
 pub mod messages;
 
 use crate::{
-<<<<<<< HEAD
-    common::{share::shamir::NonRobustShamirShare, SecretSharingScheme},
-    honeybadger::{
-        batch_recon::batch_recon::{apply_vandermonde, make_vandermonde},
-        robust_interpolate::InterpolateError,
-=======
     common::{
         rbc::{rbc::Avid, RbcError},
-        share::shamir::NonRobustShare,
+        share::shamir::NonRobustShamirShare,
         SecretSharingScheme, RBC,
     },
     honeybadger::{
         batch_recon::batch_recon::{apply_vandermonde, make_vandermonde},
         robust_interpolate::InterpolateError,
         WrappedMessage,
->>>>>>> 80f0c798
     },
 };
 use ark_ff::FftField;
@@ -141,23 +134,21 @@
     pub id: PartyId,
     /// Storage of the node.
     pub store: Arc<Mutex<HashMap<SessionId, Arc<Mutex<RanDouShaStore<F>>>>>>,
-<<<<<<< HEAD
     pub output_sender: Sender<SessionId>,
-=======
     ///Avid instance for RBC
     pub rbc: Avid,
->>>>>>> 80f0c798
 }
 
 impl<F> RanDouShaNode<F>
 where
     F: FftField,
 {
-    pub fn new(id: PartyId, output_sender: Sender<SessionId>) -> Self {
+    pub fn new(id: PartyId, output_sender: Sender<SessionId>, rbc: Avid) -> Self {
         Self {
             id,
             store: Arc::new(Mutex::new(HashMap::new())),
             output_sender,
+            rbc,
         }
     }
 
@@ -262,11 +253,7 @@
                     bincode::serialize(&wrapped).map_err(RanDouShaError::SerializationError)?;
                 // Sending the generic message to the network.
                 network
-<<<<<<< HEAD
-                    .send(party.id(), &bytes_generic_message)
-=======
                     .send(party.id(), &bytes_wrapped)
->>>>>>> 80f0c798
                     .await
                     .map_err(RanDouShaError::NetworkError)?;
             }
@@ -371,17 +358,12 @@
                     bincode::serialize(&wrapped).map_err(RanDouShaError::SerializationError)?;
 
                 // if the verification succeeds, broadcast true (aka. OK)
-<<<<<<< HEAD
-                network
-                    .broadcast(&bytes_generic_message)
-=======
                 self.rbc
                     .init(
                         bytes_wrapped,
                         (params.session_id + self.id) as u32, // A unique session id per node
                         Arc::clone(&network),
                     )
->>>>>>> 80f0c798
                     .await
                     .map_err(|e| RanDouShaError::RbcError(e))?;
             }
@@ -450,18 +432,14 @@
         wrapped_message: &WrappedMessage,
         params: &RanDouShaParams,
         network: Arc<N>,
-<<<<<<< HEAD
     ) -> Result<(), RanDouShaError>
-=======
-    ) -> Result<Option<(Vec<NonRobustShare<F>>, Vec<NonRobustShare<F>>)>, RanDouShaError>
->>>>>>> 80f0c798
     where
         N: Network + Send + Sync,
     {
         let message = match wrapped_message {
             WrappedMessage::RanDouSha(m) => m,
             // If you also embed Bracha/AVID etc. you can handle them here
-            _ => return Ok(None),
+            _ => return Ok(()),
         };
 
         match message.msg_type {
