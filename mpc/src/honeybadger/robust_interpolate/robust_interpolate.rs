--- conflicted
+++ resolved
@@ -346,10 +346,6 @@
 
     g0
 }
-<<<<<<< HEAD
-
-=======
->>>>>>> df010666
 /// Implements OEC decoding by incrementally increasing the number of shares until decoding succeeds.
 /// https://eprint.iacr.org/2012/517.pdf
 ///
