--- conflicted
+++ resolved
@@ -24,10 +24,7 @@
 rand.workspace = true
 futures.workspace = true
 itertools.workspace = true
-<<<<<<< HEAD
-=======
 stoffelnet.workspace = true
->>>>>>> df010666
 
 [dev-dependencies]
 once_cell = "1.21.3"
