[workspace]
members = [
    ".",       # current root crate (stoffelmpc)
    "mpc",     # the mpc crate
]

[package]
name = "stoffelmpc"
version = "0.1.0"
edition = "2021"

[dependencies]
ark-ff = { version = "0.5.0", features = [ "asm" ] }
<<<<<<< HEAD
=======
ark-poly = "0.5.0"
ark-std = "0.5"
ark-bls12-381 = "0.5"
thiserror = "2.0.12"
>>>>>>> ede05ef6
tokio = { version = "1.38", features = ["full"] }
tracing = "0.1"
tracing-subscriber = "0.3"
reed-solomon-erasure = "6.0.0"
rs_merkle = "1.5.0"
sha2 = "0.10.8"
async-trait = "0.1.88"
threshold_crypto = "0.4.0"
rand = "0.7.3"
serde = "1.0.219"
bincode = "1.3"<|MERGE_RESOLUTION|>--- conflicted
+++ resolved
@@ -11,13 +11,10 @@
 
 [dependencies]
 ark-ff = { version = "0.5.0", features = [ "asm" ] }
-<<<<<<< HEAD
-=======
 ark-poly = "0.5.0"
 ark-std = "0.5"
 ark-bls12-381 = "0.5"
 thiserror = "2.0.12"
->>>>>>> ede05ef6
 tokio = { version = "1.38", features = ["full"] }
 tracing = "0.1"
 tracing-subscriber = "0.3"
